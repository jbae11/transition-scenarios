--- conflicted
+++ resolved
@@ -17,10 +17,6 @@
         cur = con.cursor()
         return cur
 
-<<<<<<< HEAD
-=======
-
->>>>>>> a42d99dd
 def test_get_agent_ids():
     """Test if get_agent_ids returns the right agentids"""
     cur = get_sqlite()
@@ -28,10 +24,6 @@
     answer = ['39', '40', '41', '42', '43', '44']
     assert ids == answer
 
-<<<<<<< HEAD
-=======
-
->>>>>>> a42d99dd
 def test_get_prototype_id():
     """Test if get_prototype_id returns the right agentids"""
     cur = get_sqlite()
@@ -39,10 +31,6 @@
     answer = ['39', '40', '42']
     assert ids == answer
 
-<<<<<<< HEAD
-=======
-
->>>>>>> a42d99dd
 def test_get_timesteps():
     """Tests if get_timesteps function outputs the right information"""
     cur = get_sqlite()
@@ -52,10 +40,6 @@
     assert duration == 10
     assert timestep.all() == np.linspace(0, 9, num=10).all()
 
-<<<<<<< HEAD
-=======
-
->>>>>>> a42d99dd
 def test_facility_commodity_flux():
     """Tests if facility_commodity_flux works properly"""
     cur = get_sqlite()
@@ -76,10 +60,6 @@
     for expected, actual in zip(y['uox'], answer_y['uox']):
         assert expected == pytest.approx(actual, 1e-5)
 
-<<<<<<< HEAD
-=======
-
->>>>>>> a42d99dd
 def test_facility_commodity_flux_isotopics():
     """Tests if facility_commodity_flux_isotopics works properly"""
     cur = get_sqlite()
@@ -103,10 +83,6 @@
     for expected, actual in zip(y['U235'], answer_y['U235']):
         assert expected == pytest.approx(actual, abs=1e-5)
 
-<<<<<<< HEAD
-=======
-
->>>>>>> a42d99dd
 def test_get_stockpile():
     """Tests if get_stockpile function works properly """
     cur = get_sqlite()
@@ -119,10 +95,6 @@
     for expected, actual in zip(pile_dict[facility], answer[facility]):
         assert expected == pytest.approx(actual, abs=1e-4)
 
-<<<<<<< HEAD
-=======
-
->>>>>>> a42d99dd
 def test_get_swu_dict():
     """Tests if get_swu_dict function works properly """
     cur = get_sqlite()
@@ -136,10 +108,6 @@
                                 answer['Enrichment_30']):
         assert expected == pytest.approx(actual, 1e-3)
 
-<<<<<<< HEAD
-=======
-
->>>>>>> a42d99dd
 def test_get_power_dict():
     """Tests if get_power_dict function works properly """
     cur = get_sqlite()
@@ -149,10 +117,6 @@
     assert power_dict['lwr_inst'].all() == lwr_inst.all()
     assert power_dict['fr_inst'].all() == fr_inst.all()
 
-<<<<<<< HEAD
-=======
-
->>>>>>> a42d99dd
 def test_u_util_calc():
     """ Tests if u_util_calc function works properly """
     cur = get_sqlite()
@@ -161,10 +125,6 @@
                        0.142, 0.142, 0.142, 0.142, 0.142])
     assert x.all() == answer.all()
 
-<<<<<<< HEAD
-=======
-
->>>>>>> a42d99dd
 def test_exec_string_receiverid():
     """Test if exec_string function prints the right thing
        When the query wants to find receiverid """
@@ -175,10 +135,6 @@
               'WHERE (receiverid = 12 OR receiverid = 35)')
     assert string == answer
 
-<<<<<<< HEAD
-=======
-
->>>>>>> a42d99dd
 def test_exec_string_commodity():
     """Test if exec_string function prints the right thing
        When the query wants to find commodity """
@@ -189,10 +145,6 @@
               'WHERE (commodity = "uox" OR commodity = "mox")')
     assert string == answer
 
-<<<<<<< HEAD
-=======
-
->>>>>>> a42d99dd
 def test_get_timeseries():
     """Test if get_timeseries returns the right timeseries list
        Given an in_list"""
@@ -203,10 +155,6 @@
               0, 0, 0, 411, 0, 0]
     assert x == answer
 
-<<<<<<< HEAD
-=======
-
->>>>>>> a42d99dd
 def test_kg_to_tons_no_cum():
     """Test if kg_to_tons boolean actually returns in tons
        for non-cumulative timeseries search"""
@@ -218,10 +166,6 @@
     answer = [y * 0.001 for y in answer]
     assert x == answer
 
-<<<<<<< HEAD
-=======
-
->>>>>>> a42d99dd
 def test_get_timeseries_cum():
     """Test if get_timeseries_cum returns the right timeseries list
        Given an in_list"""
@@ -233,10 +177,6 @@
               245 + 375 + 411, 245 + 375 + 411]
     assert x == answer
 
-<<<<<<< HEAD
-=======
-
->>>>>>> a42d99dd
 def test_kg_to_tons_cum():
     """Test if kg_to_tons boolean actually
        returns in tons for cumulative"""
@@ -249,10 +189,6 @@
     answer = [y * 0.001 for y in answer]
     assert x == answer
 
-<<<<<<< HEAD
-=======
-
->>>>>>> a42d99dd
 def test_get_isotope_transactions():
     """Test if get_isotope_transactions function
        If it returns the right dictionary"""
@@ -282,10 +218,6 @@
             for i in range(0, 1):
                 assert expected[i] == pytest.approx(actual[i], 1e-3)
 
-<<<<<<< HEAD
-=======
-
->>>>>>> a42d99dd
 def test_capacity_calc():
     """Test capacity_calc function"""
     cur = get_sqlite()
@@ -319,8 +251,4 @@
         [0, 0, 0, 0, 0, 0, 0, 0, 0, 0])
     for key in power_dict:
         assert np.array_equal(
-<<<<<<< HEAD
-            power_dict[key], answer_power[key]) == True
-=======
-            power_dict[key], answer_power[key]) == True
->>>>>>> a42d99dd
+            power_dict[key], answer_power[key]) == True