import sys
import jinja2
import numpy as np
import os

# tells command format if input is invalid
if len(sys.argv) < 3:
    print('Usage: python write_reactors.py [csv]' +
          '[init_date] [duration]')


def delete_file(file):
    """Deletes a file if it exists.

    Parameters
    ----------
    file: str
        filename to delete, if it exists

    Returns
    -------
    null

    """
    if os.path.exists('./' + file) is True:
        os.system('rm ' + file)


def read_csv(csv_file):
    """This function reads the csv file and returns the list.

    Parameters
    ---------
    csv_file: str
        csv file that lists country, reactor name,
        capacity, #assem per core, # assem per batch.

    Returns
    -------
    reactor_lists:  list
        list with the data from csv file

    """
    reactor_lists = np.genfromtxt(csv_file,
                                  skip_header=1,
                                  delimiter=',',
                                  dtype=('S128', 'S128',
                                         'S128', 'int',
                                         'S128', 'S128', 'int',
                                         'int', 'int',
                                         'int', 'int',
                                         'int', 'int',
                                         'int', 'float'),
                                  names=('country', 'reactor_name',
                                         'type', 'capacity',
                                         'status', 'operator', 'const_date',
                                         'cons_year', 'first_crit',
                                         'entry_time', 'lifetime',
                                         'first_grid', 'commercial',
                                         'shutdown_date', 'ucf'))
    # deletes experimental reactors (reactors with capacity < 100 MWe)
    hitlist = []
    count = 0
    for data in reactor_lists:
        if data['capacity'] < 100:
            hitlist.append(count)
        count += 1

    reactor_lists = np.delete(reactor_lists, hitlist)

    return reactor_lists


def get_ymd(yyyymmdd):
    """This function extracts year and month value from yyyymmdd format

        The month value is rounded up if the day is above 16

    Parameters
    ---------
    yyyymmdd: int
        date in yyyymmdd format

    Returns
    -------
    year: int
        year
    month: int
        month
    """

    year = yyyymmdd // 10000
    month = (yyyymmdd // 100) % 100
    day = yyyymmdd % 100
    if day > 16:
        month += 1
    return (year, month)


def get_lifetime(start_date, end_date):
    """This function gets the lifetime for a prototype given the
       start and end date.

    Parameters
    ---------
    start_date: int
        start date of reactor - first criticality.
    end_date: int
        end date of reactor - null if not listed or unknown

    Returns
    -------
    lifetime: int
        lifetime of the prototype in months

    """

    if end_date != -1:
        end_year, end_month = get_ymd(end_date)
        start_year, start_month = get_ymd(start_date)
        dyear = end_year - start_year
        dmonth = end_month - start_month
        if dmonth < 0:
            dyear -= 1
            start_month += 12
        dmonth = end_month - start_month

        return (12 * dyear + dmonth)
    else:
        return 720


def get_entrytime(init_date, start_date):
    """This function converts the date format and saves it in variables.

        All dates are in format - yyyymmdd

    Parameters
    ---------
    init_date: int
        start date of simulation
    start_date: int
        start date of reactor - first criticality.

    Returns
    -------
    entry_time: int
        timestep of the prototype to enter

    """

    init_year, init_month = get_ymd(init_date)
    start_year, start_month = get_ymd(start_date)

    dyear = start_year-init_year
    dmonth = start_month - init_month
    if dmonth < 0:
        dyear -= 1
        start_month += 12
    dmonth = start_month - init_month

    entry_time = 12 * dyear + dmonth

    return entry_time


def read_template(template):
    """ Returns a jinja template

    Parameters
    ---------
    template: str
        template file that is to be stored as variable.

    Returns
    -------
    output_template: jinja template object
        output template that can be 'jinja.render' -ed.

    """

    # takes second argument file as reactor template
    with open(template, 'r') as fp:
        input_template = fp.read()
        output_template = jinja2.Template(input_template)

    return output_template


<<<<<<< HEAD
def reactor_render(list, template, mox_template, candu_template, output_file):
=======
def reactor_render(list, output_file, is_cyborg=True):
>>>>>>> 721efa4f
    """Takes the list and template and writes a reactor file

    Parameters
    ---------
    list: list
        list of data on reactors
    template: jinja.template
        jinja template for reactor file
    mox_template: jinja.template
        jinja template for mox reactor file
    output_file: str
        name of output file
    is_cyborg: bool
        if True, uses Cyborg templates

    Returns
    -------
    The reactor section of cyclus input file

    """
    if is_cyborg:
        pwr_template = read_template('../templates/pwr_template_cyborg.xml.in')
        mox_reactor_template = read_template('../templates/mox_template_cyborg.xml.in')
        candu_template = read_template('../templates/candu_template_cyborg.xml.in')
    else:
        pwr_template = read_template('../templates/pwr_template.xml.in')
        mox_reactor_template = read_template('../templates/mox_template.xml.in')
        candu_template = read_template('../templates/candu_template.xml.in')
    for data in list:
        # BWRs have different fuel assembly size, assembly per core and batch
        name = data['reactor_name'].decode('utf-8')
        start = name.find('(')
        end = name.find(')')
        if start != -1 and end != -1:
            name = name[:start]
        if data['type'].decode('utf-8') == 'BWR':
            reactor_body = template.render(
                country=data['country'].decode('utf-8'),
                type=data['type'].decode('utf-8'),
                reactor_name=name,
                assem_size=180,
                n_assem_core=int(round(data['capacity']/1000 * 764)),
                n_assem_batch=int(round(data['capacity']/3000 * 764)),
                capacity=data['capacity'])
        elif data['type'].decode('utf-8') == 'PHWR' or 'CANDU' in data['type'].decode('utf-8'):
            reactor_body = candu_template.render(
                country=data['country'].decode('utf-8'),
                type=data['type'].decode('utf-8'),
                reactor_name=name,
                assem_size=int(80000/473),
                n_assem_core=int(round(data['capacity']/500 * 473)),
                n_assem_batch=60,
                capacity=data['capacity'])
        # if French PWR, use mox template for mox reactor
        elif data['type'].decode('utf-8') == 'PWR' and data['country'].decode('utf-8') == 'France':
            reactor_body = mox_template.render(country=data['country'].decode('utf-8'),
                                               reactor_name=name,
                                               type=data['type'].decode('utf-8'),
                                               assem_size=523.4,
                                               n_assem_core=int(
                                                   round(data['capacity']/1000 * 193)),
                                               n_assem_batch=int(
                                                   round(data['capacity']/3000 * 193)),
                                               capacity=data['capacity'])
<<<<<<< HEAD
        # if AP1000, use AP1000 specifcations
        elif data['type'].decode('utf-8') == 'AP1000':
            reactor_body = template.render(country=data['country'].decode('utf-8'),
                                           reactor_name=name,
                                           assem_size=467,
                                           n_assem_core=157,
                                           n_assem_batch=52,
                                           capacity=data['capacity'])
            # if PHWR or CANDU,
        elif data['type'].decode('utf-8') == 'PHWR' or 'CANDU' in data['type'].decode('utf-8'):
            reactor_body = candu_template.render(country=data['country'].decode('utf-8'),
                                                 type=data['type'].decode('utf-8'),
                                                 reactor_name=name,
                                                 assem_size=int(80000/473),
                                                 n_assem_core=int(round(data['capacity']/500 * 473)),
                                                 n_assem_batch=60,
                                                 capacity=data['capacity'])
        # if EPR, use EPR specifcations
        elif data['type'].decode('utf-8') == 'EPR':
            reactor_body = template.render(country=data['country'].decode('utf-8'),
                                           reactor_name=name,
                                           assem_size=467,
                                           n_assem_core=216,
                                           n_assem_batch=72,
                                           capacity=data['capacity'])
        # if not any of the above, all go with PWR specification.
=======
        # if not BWR or CANDU, all go with PWR specification.
>>>>>>> 721efa4f
        else:
            reactor_body = pwr_template.render(
                country=data['country'].decode('utf-8'),
                reactor_name=name,
                type=data['type'].decode('utf-8'),
                assem_size=523.4,
                n_assem_core=int(round(data['capacity']/1000 * 193)),
                n_assem_batch=int(round(data['capacity']/3000 * 193)),
                capacity=data['capacity'])
        with open(output_file, 'a') as output:
            output.write(reactor_body)


def input_render(init_date, duration, reactor_file,
                 region_file, output_file, reprocessing):
    """Creates total input file from region and reactor file

    Parameters
    ---------
    init_date: int
        date of desired start of simulation (format yyyymmdd)
    reactor_file: str
        jinja rendered reactor section of cyclus input file
    region_file: str
        jinja rendered region section of cylcus input file
    output_file: str
        name of output file
    reprocessing: bool
        True if reprocessing is done, false if ignored

    Returns
    -------
    A complete cylus input file.

    """
    template = read_template('../templates/input_template.xml.in')
    with open(reactor_file, 'r') as fp:
        reactor = fp.read()
    with open(region_file, 'r') as bae:
        region = bae.read()

    startyear, startmonth = get_ymd(init_date)

    # has reprocessing chunk if reprocessing boolean is true.
    if reprocessing is True:
        reprocessing_chunk = ('<entry>\n'
                              + '  <number>1</number>\n'
                              + '  <prototype>reprocessing</prototype>\n'
                              + '</entry>')
    else:
        reprocessing_chunk = ''
    # renders template
    temp = template.render(duration=duration,
                           startmonth=startmonth,
                           startyear=startyear,
                           reprocessing=reprocessing_chunk,
                           reactor_input=reactor,
                           region_input=region)

    with open(output_file, 'w') as output:
        output.write(temp)

    os.system('rm reactor_output.xml.in region_output.xml.in')


def region_render(list, output_file):
    """Takes the list and template and writes a region file

    Parameters
    ---------
    list: list
        list of data on reactors
    output_file: str
        name of output file

    Returns
    -------
    The region section of cyclus input file

    """

    template = read_template('../templates/deployinst_template.xml.in')
    full_template = read_template('../templates/region_output_template.xml.in')
    country_list = []
    empty_country = []

    valhead = '<val>'
    valtail = '</val>'

    # creates list of countries and turns it into a set
    for data in list:
        country_list.append(data['country'].decode('utf-8'))
    country_set = set(country_list)

    for country in country_set:
        prototype = ''
        entry_time = ''
        number = ''
        lifetime = ''

        for data in list:
            if data['country'].decode('utf-8') == country:

                prototype += (valhead
                              + data['reactor_name'].decode('utf-8')
                              + valtail + '\n')
                entry_time += (valhead
                               + str(data['entry_time']) + valtail + '\n')
                number += valhead + '1' + valtail + '\n'
                lifetime += valhead + str(data['lifetime']) + valtail + '\n'

        render_temp = template.render(prototype=prototype,
                                      start_time=entry_time,
                                      number=number,
                                      lifetime=lifetime)
        if len(render_temp) > 100:
            with open(country, 'a') as output:
                output.write(render_temp)
        else:
            empty_country.append(country)

    for country in empty_country:
        country_set.remove(country)

    for country in country_set:
        # jinja render region template for different countries
        with open(country, 'r') as ab:
            country_input = ab.read()
            country_body = full_template.render(
                country=country,
                country_gov=(country
                             + '_government'),
                deployinst=country_input)

        # write rendered template as 'country'_region
        with open(country + '_region', 'a') as output:
            output.write(country_body)

        # concatenate the made file to the final output file and remove temp
        os.system('cat ' + country + '_region >> ' + output_file)
        os.system('rm ' + country)
        os.system('rm ' + country + '_region')


<<<<<<< HEAD
def main(csv_file, init_date, duration, reactor_template, mox_reactor_template,
         candu_template,
         reprocessing, deployinst_template, input_template, output_file):
=======
def main(csv_file, init_date, duration, output_file, reprocessing=False):
>>>>>>> 721efa4f
    """ Generates cyclus input file from csv files and jinja templates.

    Parameters
    ---------
    csv_file : str
        csv file containing reactor data (country, name, capacity)
    init_date: int
<<<<<<< HEAD
        yyyymmdd format of inital date of simulation
    reactor_template: str
        template file for reactor section of input file
    mox_reactor_templtae: str
        template file for mox reactor section of input file
    candu_template: str
        template file for candu reactors
    reprocessing: bool
        True if reprocessing is done, False if not
    deployinst_template: str
        template file for deployinst section of input file
=======
        yyyymmdd format of initial date of simulation    
>>>>>>> 721efa4f
    input_template: str
        template file for entire complete cyclus input file
    output_file: str
        directory and name of complete cyclus input file
    reprocessing: bool
        True if reprocessing is done, False if not

    Returns
    -------
    File with reactor section of cyclus input file
    File with region section of cyclus input file
    File with complete cyclus input file

    """

    # deletes previously existing files
    delete_file('complete_input.xml')
    reactor_output_filename = 'reactor_output.xml.in'
    region_output_filename = 'region_output.xml.in'
    # read csv and templates
    dataset = read_csv(csv_file)
<<<<<<< HEAD
    input_template = read_template(input_template)
    reactor_template = read_template(reactor_template)
    mox_reactor_template = read_template(mox_reactor_template)
    candu_template = read_template(candu_template)
    region_output_template = read_template('../templates/'
                                           + 'region_output_template.xml.in')
    deployinst_template = read_template(deployinst_template)

=======
>>>>>>> 721efa4f
    for data in dataset:
        entry_time = get_entrytime(init_date, data['first_crit'])
        lifetime = get_lifetime(data['first_crit'], data['shutdown_date'])
        if entry_time <= 0:
            lifetime = lifetime + entry_time
            if lifetime < 0:
                lifetime = 0
            entry_time = 1
        data['entry_time'] = entry_time
        data['lifetime'] = lifetime
    # renders reactor / region / input file. Confesses imperfection.
<<<<<<< HEAD
    reactor_render(dataset, reactor_template,
                   mox_reactor_template, candu_template,
                   'reactor_output.xml.in')
    region_render(dataset, deployinst_template,
                  region_output_template, 'region_output.xml.in')
    input_render(init_date, duration, 'reactor_output.xml.in',
                 'region_output.xml.in',
                 input_template, output_file, reprocessing)


if __name__ == "__main__":
    main(sys.argv[1], int(sys.argv[2]), int(sys.argv[3]),
         '../templates/reactor_template.xml.in',
         '../templates/reactor_mox_template.xml.in',
         '../templates/candu_template.xml.in',
         True,
         '../templates/deployinst_template.xml.in',
         '../templates/input_template.xml.in',
         sys.argv[4])
=======
    reactor_render(dataset, reactor_output_filename)
    region_render(dataset, region_output_filename)
    input_render(init_date, duration, reactor_output_filename,
                 region_output_filename, output_file, reprocessing)


if __name__ == "__main__":
    main(sys.argv[1], int(sys.argv[2]), int(sys.argv[3]), sys.argv[4])
>>>>>>> 721efa4f
<|MERGE_RESOLUTION|>--- conflicted
+++ resolved
@@ -186,12 +186,7 @@
 
     return output_template
 
-
-<<<<<<< HEAD
-def reactor_render(list, template, mox_template, candu_template, output_file):
-=======
-def reactor_render(list, output_file, is_cyborg=True):
->>>>>>> 721efa4f
+def reactor_render(list, output_file, is_cyborg=False):
     """Takes the list and template and writes a reactor file
 
     Parameters
@@ -227,6 +222,7 @@
         end = name.find(')')
         if start != -1 and end != -1:
             name = name[:start]
+        # if BWR,
         if data['type'].decode('utf-8') == 'BWR':
             reactor_body = template.render(
                 country=data['country'].decode('utf-8'),
@@ -236,6 +232,7 @@
                 n_assem_core=int(round(data['capacity']/1000 * 764)),
                 n_assem_batch=int(round(data['capacity']/3000 * 764)),
                 capacity=data['capacity'])
+        # if PHWR or CANDU,
         elif data['type'].decode('utf-8') == 'PHWR' or 'CANDU' in data['type'].decode('utf-8'):
             reactor_body = candu_template.render(
                 country=data['country'].decode('utf-8'),
@@ -256,7 +253,6 @@
                                                n_assem_batch=int(
                                                    round(data['capacity']/3000 * 193)),
                                                capacity=data['capacity'])
-<<<<<<< HEAD
         # if AP1000, use AP1000 specifcations
         elif data['type'].decode('utf-8') == 'AP1000':
             reactor_body = template.render(country=data['country'].decode('utf-8'),
@@ -265,15 +261,6 @@
                                            n_assem_core=157,
                                            n_assem_batch=52,
                                            capacity=data['capacity'])
-            # if PHWR or CANDU,
-        elif data['type'].decode('utf-8') == 'PHWR' or 'CANDU' in data['type'].decode('utf-8'):
-            reactor_body = candu_template.render(country=data['country'].decode('utf-8'),
-                                                 type=data['type'].decode('utf-8'),
-                                                 reactor_name=name,
-                                                 assem_size=int(80000/473),
-                                                 n_assem_core=int(round(data['capacity']/500 * 473)),
-                                                 n_assem_batch=60,
-                                                 capacity=data['capacity'])
         # if EPR, use EPR specifcations
         elif data['type'].decode('utf-8') == 'EPR':
             reactor_body = template.render(country=data['country'].decode('utf-8'),
@@ -283,9 +270,6 @@
                                            n_assem_batch=72,
                                            capacity=data['capacity'])
         # if not any of the above, all go with PWR specification.
-=======
-        # if not BWR or CANDU, all go with PWR specification.
->>>>>>> 721efa4f
         else:
             reactor_body = pwr_template.render(
                 country=data['country'].decode('utf-8'),
@@ -430,13 +414,7 @@
         os.system('rm ' + country + '_region')
 
 
-<<<<<<< HEAD
-def main(csv_file, init_date, duration, reactor_template, mox_reactor_template,
-         candu_template,
-         reprocessing, deployinst_template, input_template, output_file):
-=======
-def main(csv_file, init_date, duration, output_file, reprocessing=False):
->>>>>>> 721efa4f
+def main(csv_file, init_date, duration, output_file, reprocessing=True):
     """ Generates cyclus input file from csv files and jinja templates.
 
     Parameters
@@ -444,21 +422,7 @@
     csv_file : str
         csv file containing reactor data (country, name, capacity)
     init_date: int
-<<<<<<< HEAD
-        yyyymmdd format of inital date of simulation
-    reactor_template: str
-        template file for reactor section of input file
-    mox_reactor_templtae: str
-        template file for mox reactor section of input file
-    candu_template: str
-        template file for candu reactors
-    reprocessing: bool
-        True if reprocessing is done, False if not
-    deployinst_template: str
-        template file for deployinst section of input file
-=======
         yyyymmdd format of initial date of simulation    
->>>>>>> 721efa4f
     input_template: str
         template file for entire complete cyclus input file
     output_file: str
@@ -480,17 +444,6 @@
     region_output_filename = 'region_output.xml.in'
     # read csv and templates
     dataset = read_csv(csv_file)
-<<<<<<< HEAD
-    input_template = read_template(input_template)
-    reactor_template = read_template(reactor_template)
-    mox_reactor_template = read_template(mox_reactor_template)
-    candu_template = read_template(candu_template)
-    region_output_template = read_template('../templates/'
-                                           + 'region_output_template.xml.in')
-    deployinst_template = read_template(deployinst_template)
-
-=======
->>>>>>> 721efa4f
     for data in dataset:
         entry_time = get_entrytime(init_date, data['first_crit'])
         lifetime = get_lifetime(data['first_crit'], data['shutdown_date'])
@@ -501,28 +454,7 @@
             entry_time = 1
         data['entry_time'] = entry_time
         data['lifetime'] = lifetime
-    # renders reactor / region / input file. Confesses imperfection.
-<<<<<<< HEAD
-    reactor_render(dataset, reactor_template,
-                   mox_reactor_template, candu_template,
-                   'reactor_output.xml.in')
-    region_render(dataset, deployinst_template,
-                  region_output_template, 'region_output.xml.in')
-    input_render(init_date, duration, 'reactor_output.xml.in',
-                 'region_output.xml.in',
-                 input_template, output_file, reprocessing)
-
-
-if __name__ == "__main__":
-    main(sys.argv[1], int(sys.argv[2]), int(sys.argv[3]),
-         '../templates/reactor_template.xml.in',
-         '../templates/reactor_mox_template.xml.in',
-         '../templates/candu_template.xml.in',
-         True,
-         '../templates/deployinst_template.xml.in',
-         '../templates/input_template.xml.in',
-         sys.argv[4])
-=======
+    # renders reactor / region / input file.
     reactor_render(dataset, reactor_output_filename)
     region_render(dataset, region_output_filename)
     input_render(init_date, duration, reactor_output_filename,
@@ -530,5 +462,4 @@
 
 
 if __name__ == "__main__":
-    main(sys.argv[1], int(sys.argv[2]), int(sys.argv[3]), sys.argv[4])
->>>>>>> 721efa4f
+    main(sys.argv[1], int(sys.argv[2]), int(sys.argv[3]), sys.argv[4])