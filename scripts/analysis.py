--- conflicted
+++ resolved
@@ -239,12 +239,6 @@
     agent_ids = get_agent_ids(cur, facility)
     commodity_dict = collections.OrderedDict()
     for comm in commodity_list:
-<<<<<<< HEAD
-        resources = cursor.execute(exec_string(agent_ids, 'senderid',
-                                               'time, sum(quantity)') +
-                                   ' and commodity = ' + str(comm) +
-                                   ' GROUP BY time').fetchall()
-=======
         if is_outflux:
             resources = cursor.execute(exec_string(agent_ids, 'senderid',
                                                    'time, sum(quantity)')
@@ -255,7 +249,6 @@
                                                    'time, sum(quantity)')
                                         + ' and commodity = "' + comm 
                                         + '" GROUP BY time').fetchall()
->>>>>>> 8576a6d2
         timeseries = get_timeseries(resources, duration, 0.001, True)
         commodity_dict[comm] = timeseries
     return commodity_dict
@@ -441,8 +434,7 @@
     else:
         sender_id = get_agent_ids(cursor, sender)
         receiver_id = get_agent_ids(cursor, receiver)
-
-<<<<<<< HEAD
+        
     trade = cursor.execute('SELECT time, sum(quantity), qualid '
                            'FROM transactions INNER JOIN resources ON '
                            'resources.resourceid = transactions.resourceid'
@@ -451,14 +443,6 @@
                            ' AND receiverid = ' +
                            ' OR receiverid = '.join(receiver_id) +
                            ' GROUP BY time').fetchall()
-=======
-    trade_hist = cursor.execute('SELECT time, sum(quantity), qualid FROM transactions '
-                                'INNER JOIN resources ON resources.resourceid = '
-                                'transactions.resourceid WHERE senderid = '
-                                + ' OR senderid = '.join(sender_id) + ' AND receiverid = '
-                                  + ' OR receiverid = '.join(receiver_id) + ' GROUP BY time').fetchall()
->>>>>>> 8576a6d2
-
     if do_isotopic:
         compositions = cursor.execute('SELECT qualid, nucid, massfrac '
                                       'FROM compositions').fetchall()
@@ -963,7 +947,6 @@
 
 
 """
-<<<<<<< HEAD
         init_year, init_month, duration, timestep = get_sim_time_duration(cur)
 
         # waste_dict = total_waste_timeseries(cur)
@@ -987,31 +970,4 @@
                           'Tailings vs Time',
                           'tailings',
                           init_year)
-
-=======
-#         init_year, init_month, duration, timestep = get_sim_time_duration(cur)
-
-#         # waste_dict = total_waste_timeseries(cur)
-#         # multi_line_plot(waste_dict, timestep,
-#         #                'Years', 'Mass[MTHM]',
-#         #                'Total Waste Mass vs Time',
-#         #                'total_Waste',
-#         #                init_year)
-
-#         fuel_dict = fuel_usage_timeseries(cur, ['uox', 'mox'])
-
-#         stacked_bar_chart(fuel_dict, timestep,
-#                           'Years', 'Mass[MTHM]',
-#                           'Total Fuel Mass vs Time',
-#                           'total_fuel',
-#                           init_year)
-
-#         tailings = commodity_in_out_facility(cur, 'enrichment', ['tailings'], True)
-#         stacked_bar_chart(tailings, timestep,
-#                           'Year', 'Mass [MTHM]',
-#                           'Tailings vs Time',
-#                           'tailings',
-#                           init_year)
-# 
->>>>>>> 8576a6d2
 """