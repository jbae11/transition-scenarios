--- conflicted
+++ resolved
@@ -12,20 +12,11 @@
     print('Usage: python analysis.py [cylus_output_file]')
 
 
-<<<<<<< HEAD
-def snf(filename, cursor):
-=======
 def snf(cursor):
->>>>>>> 7a5a977b
     """prints total snf and isotope mass
 
     Parameters
     ----------
-<<<<<<< HEAD
-    filename: str
-        cyclus output file to be analyzed.
-=======
->>>>>>> 7a5a977b
     cursor: cursor
         cursor for sqlite3
 
@@ -43,32 +34,21 @@
     # get resources that ended up in sink.
     resources = cur.execute(exec_string(sink_id,
                                         'transactions.receiverId',
-<<<<<<< HEAD
                                         'qualid')).fetchall()
-    # get array of sum(quantity) and qualid for snf
-    snf_inventory = cur.execute(exec_string(sink_id,
-                                            'transactions.receiverId',
-                                            'sum(quantity), qualid')
-                                            + ' group by qualid').fetchall()
-=======
-                                        '*')).fetchall()
+
     # get list of sum(quantity) and qualid for snf
     snf_inventory = cur.execute(exec_string(sink_id,
                                             'transactions.receiverId',
                                             'sum(quantity), qualid')
                                 + ' group by qualid').fetchall()
->>>>>>> 7a5a977b
+    
     waste_id = get_waste_id(resources)
     return isotope_calc(waste_id, snf_inventory, cur)
 
 
-<<<<<<< HEAD
 def get_sink_agent_ids(cursor):
-    """Gets all sink agentIds from Agententry table.
-=======
-def get_agent_ids(cursor, facility):
+
     """ Gets all agentIds from Agententry table for wanted facility
->>>>>>> 7a5a977b
 
         agententry table has the following format:
             SimId / AgentId / Kind / Spec /
@@ -81,13 +61,9 @@
 
     Returns
     -------
-<<<<<<< HEAD
-    array
-        array of all the sink agentId values.
-=======
+
     sink_id: list
         list of all the sink agentId values.
->>>>>>> 7a5a977b
     """
 
     cur = cursor
@@ -100,22 +76,7 @@
     return agent_id
 
 
-<<<<<<< HEAD
 def get_waste_id(resource_array):
-    """Gets waste id from a resource array
-
-    Parameters
-    ----------
-    resource_array: array
-        array from the resource table that has all the qualids
-        for all resources that went to the sink.
-
-    Returns
-    -------
-    waste_id: set
-        set of qualId for waste
-=======
-def get_waste_id(resource_list):
     """ Gets waste id from a resource list
 
     Parameters
@@ -127,42 +88,26 @@
     -------
     waste_id: list
         list of qualId for waste
->>>>>>> 7a5a977b
     """
 
     wasteid = []
 
-<<<<<<< HEAD
+
     for res in resource_array:
         wasteid.append(res[0])
-=======
-    # get all the wasteid
-    for res in resource_list:
-        wasteid.append(res[7])
->>>>>>> 7a5a977b
 
     return set(wasteid)
 
 
-<<<<<<< HEAD
-def exec_string(array, search, whatwant):
-    """Generates sqlite query command to select things an
-=======
 def exec_string(list, search, whatwant):
-    """ Generates sqlite query command to select things an
->>>>>>> 7a5a977b
+    """ Generates sqlite query command to select things and
         inner join between resources and transactions.
 
     Parameters
     ---------
-<<<<<<< HEAD
-    array: array
-        array of criteria for searching what the 'search' value should match
-        (i.e. agentIds)
-=======
+
     list: list
         list of criteria that generates command
->>>>>>> 7a5a977b
     search: str
         where [search]
         criteria for your search
@@ -186,17 +131,11 @@
     return exec_str
 
 
-<<<<<<< HEAD
-def get_sum(array, column_index):
-    """Returns sum of a column in an array
-
-    Parameters
-=======
 def get_sum(list, column_index):
+
     """ Returns sum of a column in an list
 
     Parameters:
->>>>>>> 7a5a977b
     ---------
     list: list
         list that contains a column with numbers
@@ -208,28 +147,15 @@
     int
         summation of all the values in the array column
     """
-<<<<<<< HEAD
-    result = 0
-    for ar in array:
-        result += ar[column_index]
-=======
     sum = 0
     for ar in list:
         sum += ar[column_index]
 
     return sum
->>>>>>> 7a5a977b
-
-    return result
-
-<<<<<<< HEAD
 
 def isotope_calc(wasteid_array, snf_inventory, cursor):
-    """Calculates isotope mass using mass fraction in compositions table.
-=======
-def isotope_calc(wasteid_list, snf_inventory, cursor):
+    
     """ Calculates isotope mass using mass fraction in compositions table.
->>>>>>> 7a5a977b
 
         Fetches all compositions from compositions table.
         Compositions table has the following format:
@@ -248,13 +174,8 @@
 
     Returns
     -------
-<<<<<<< HEAD
-    nuclide_inven: array
-        array of individual nuclides.
-=======
     nuclide_inven: list
         inventory of individual nuclides.
->>>>>>> 7a5a977b
     """
 
     # Get compositions of different waste
@@ -270,7 +191,6 @@
     # the nuclide quantity and calculated and displayed.
     for comp in comps:
         for num in snf_inventory:
-<<<<<<< HEAD
             inv_qualid = num[1]
             comp_qualid = comp[1]
             if inv_qualid == comp_qualid:
@@ -279,19 +199,8 @@
                 nuclide_quantity = comp_tot_mass * mass_frac
                 nucid = comp[2]
                 nuclide_name = nucid
-=======
-            # num[1] = snf inventory qualid
-            # isotope[1] = compositions qualid
-            if num[1] == isotope[1]:
-                # num[0] = total mass of one composition
-                # isotope[3] = mass fraction
-                nuclide_quantity = num[0] * isotope[3]
-                # isotope[2] = nucid
-                nuclide_name = isotope[2]
->>>>>>> 7a5a977b
                 nuclides.append(nuclide_name)
                 mass_of_nuclides.append(nuclide_quantity)
-
     return sum_nuclide_to_dict(nuclides, mass_of_nuclides)
 
 
@@ -318,23 +227,13 @@
         temp_nuclide_sum = 0
         for i in range(len(nuclides)):
             if nuclides[i] == nuclide:
-<<<<<<< HEAD
                 temp_nuclide_sum += nuclides_mass[i]
-=======
-                temp_nuclide_sum += mass_of_nuclides[i]
-        mass_dict[nuclide] = temp_nuclide_sum
-
-    for nuclide in mass_dict:
->>>>>>> 7a5a977b
         nuclide_name = str(nucname.name(nuclide))
         mass_dict[nuclide_name] = temp_nuclide_sum
 
     return mass_dict
 
 
-<<<<<<< HEAD
-def capacity_calc(governments, timestep, entry, exit_step):
-=======
 def get_sim_time_duration(cursor):
     """ Returns simulation time and duration of the simulation
 
@@ -496,7 +395,6 @@
 
 
 def capacity_calc(governments, timestep, entry, exit):
->>>>>>> 7a5a977b
     """Adds and subtracts capacity over time for plotting
 
     Parameters
@@ -508,11 +406,8 @@
     entry: list
         power_cap, agentid, parentid, entertime
         of all entered reactors
-<<<<<<< HEAD
-    exit_step: array
-=======
+
     exit: list
->>>>>>> 7a5a977b
         power_cap, agentid, parenitd, exittime
         of all decommissioned reactors
 
@@ -557,42 +452,39 @@
 
     return power_dict, num_dict
 
+
+def years_from_start(cursor, timestep):
+    """
+    Returns a fractional year from the start
+    of the simulation (e.g. 1950.5 for June 1950)
+    based on the timestep
+
+    Parameters
+    ----------
+    cursor: sqlite cursor
+        cursor to the sqlite file
+    timesteps: array
+        array of timesteps to convert into year
+
+    Returns
+    -------
+    float
+        the fractional year, representing the timestep given
+    """
+    cur = cursor
+    startdate = cur.execute('SELECT initialyear,'
+                            + ' initialmonth FROM info').fetchall()
+    startyear = startdate[0][0]
+    startmonth = startdate[0][1]
+
+    return float(startyear) + (timestep + startmonth)/12.0
+
+
 def multi_line_plot(dictionary, timestep,
                     xlabel, ylabel, title,
                     outputname, init_year):
     """ Creates a multi-line plot of timestep vs dictionary
 
-<<<<<<< HEAD
-def years_from_start(cursor, timestep):
-    """
-    Returns a fractional year from the start
-    of the simulation (e.g. 1950.5 for June 1950)
-    based on the timestep
-
-    Parameters
-    ----------
-    cursor: sqlite cursor
-        cursor to the sqlite file
-    timesteps: array
-        array of timesteps to convert into year
-
-    Returns
-    -------
-    float
-        the fractional year, representing the timestep given
-    """
-    cur = cursor
-    startdate = cur.execute('SELECT initialyear,'
-                            + ' initialmonth FROM info').fetchall()
-    startyear = startdate[0][0]
-    startmonth = startdate[0][1]
-
-    return float(startyear) + (timestep + startmonth)/12.0
-
-
-def stacked_bar_chart(dictionary, timestep, xlabel, ylabel, title, outputname):
-    """Creates stacked bar chart of timstep vs dictionary
-=======
     Parameters
     ----------
     dictionary: dictionary
@@ -607,7 +499,6 @@
         title of plot
     init_year: int
         initial year of simulation
-
     Returns
     -------
     stores a semilogy plot of dict data on path `outputname`
@@ -621,15 +512,19 @@
     for key in dictionary:
         # label is the name of the nuclide (converted from ZZAAA0000 format)
         label = str(nucname.name(key))
-        plt.semilogy(init_year + (timestep/12), dictionary[key],
+        plt.semilogy(left=init_year + (timestep/12),
+                     height=dictionary[key],
                      label=label)
         color_index += 1
         plt.ylabel(ylabel)
         plt.title(title)
         plt.xlabel(xlabel)
-        plt.legend(loc=(1.0, 0), prop={'size':10})
+        plt.legend(loc=(1.0, 0),
+                   prop={'size':10})
         plt.grid(True)
-        plt.savefig(label + '_' + outputname, format='png', bbox_inches='tight')
+        plt.savefig(label + '_' + outputname,
+                    format='png',
+                    bbox_inches='tight')
         plt.close()
 
 
@@ -637,7 +532,7 @@
                       xlabel, ylabel, title,
                       outputname, init_year):
     """ Creates stacked bar chart of timstep vs dictionary
->>>>>>> 7a5a977b
+
 
     Parameters
     ----------
@@ -666,25 +561,15 @@
     plot_list = []
     # for every country, create bar chart with different color
     for key in dictionary:
-<<<<<<< HEAD
-        if "government" in key:
-            label = key.replace('_government', '')
-        else:
-            label = key
-        # very first country does not have a 'bottom' argument
-        if top_index is True:
-            plot = plt.bar(left=timestep,
-                           height=dictionary[key],
-                           width=0.5,
-=======
         if isinstance(key, str) is True:
             label = key.replace('_government', '')
         else:
             label = str(nucname.name(key))
         # very first country does not have a 'bottom' argument
         if top_index is True:
-            plot = plt.bar(init_year+(timestep/12), dictionary[key], .5,
->>>>>>> 7a5a977b
+            plot = plt.bar(left=init_year + (timestep/12),
+                           height=dictionary[key],
+                           width=0.5,
                            color=cm.viridis(1.*color_index/len(dictionary)),
                            edgecolor='none',
                            label=label)
@@ -693,8 +578,7 @@
         # All curves except the first have a 'bottom'
         # defined by the previous curve
         else:
-<<<<<<< HEAD
-            plot = plt.bar(left=timestep,
+            plot = plt.bar(left=init_year + (timestep/12),
                            height=dictionary[key],
                            width=0.5,
                            color=cm.viridis(1.*color_index/len(dictionary)),
@@ -704,13 +588,7 @@
             prev += dictionary[key]
 
         plot_array.append(plot)
-=======
-            plot = plt.bar(init_year + (timestep/12), dictionary[key], .5,
-                           color=cm.viridis(1.*color_index/len(dictionary)),
-                           edgecolor='none', bottom=prev, label=label)
-            prev = np.add(prev, dictionary[key])
         plot_list.append(plot)
->>>>>>> 7a5a977b
         color_index += 1
 
     # plot
@@ -720,18 +598,12 @@
     plt.legend(loc=(1.0, 0))
     plt.grid(True)
     plt.savefig(outputname, format='png', bbox_inches='tight')
-<<<<<<< HEAD
-
-
-def plot_power(filename, cursor):
-    """Gets capacity vs time for every country
-=======
     plt.close()
+
 
 
 def plot_power(cursor):
     """ Gets capacity vs time for every country
->>>>>>> 7a5a977b
         in stacked bar chart.
 
     Parameters
@@ -741,12 +613,10 @@
 
     Returns
     -------
-<<<<<<< HEAD
-=======
     stacked bar chart of net capacity vs time
->>>>>>> 7a5a977b
-
-    """
+
+    """
+
     cur = cursor
     init_year, init_month, duration, timestep = get_sim_time_duration(cur)
     powercap = []
