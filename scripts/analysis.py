import sqlite3 as lite
import sys
import numpy as np
import matplotlib.pyplot as plt
from matplotlib import cm
import collections
<<<<<<< HEAD

=======
>>>>>>> d909fa51


if len(sys.argv) < 2:
    print('Usage: python analysis.py [cylus_output_file]')


def snf(cursor):
    """prints total snf and isotope mass

    Parameters
    ----------
    cursor: cursor
        cursor for sqlite3

    Returns
    -------
    array
        inventory of individual nuclides
        in format nuclide = mass [kg]
    """

    cur = cursor

    sink_id = get_agent_ids(cur, 'sink')

    # get resources that ended up in sink.
    resources = cur.execute(exec_string(sink_id,
                                        'transactions.receiverId',
                                        'qualid')).fetchall()

    # get list of sum(quantity) and qualid for snf
    snf_inventory = cur.execute(exec_string(sink_id,
                                            'transactions.receiverId',
                                            'sum(quantity), qualid')
                                + ' group by qualid').fetchall()

    waste_id = get_waste_id(resources)
    return isotope_calc(waste_id, snf_inventory, cur)


def get_agent_ids(cursor, facility):
    """ Gets all agentIds from Agententry table for wanted facility

        agententry table has the following format:
            SimId / AgentId / Kind / Spec /
            Prototype / ParentID / Lifetime / EnterTime

    Parameters
    ----------
    cursor: cursor
        cursor for sqlite3
    facility: str
        name of facility type

    Returns
    -------

    sink_id: list
        list of all the sink agentId values.
    """

    cur = cursor
    agent_id = []
    agent = cur.execute("select * from agententry where spec like '%"
                        + facility + "%'").fetchall()

    for ag in agent:
        agent_id.append(ag[1])
    return agent_id


def get_waste_id(resource_list):

    """ Gets waste id from a resource list

    Parameters
    ---------
    resource_list: list
        list fetched from the resource table.

    Returns
    -------
    waste_id: list
        list of qualId for waste
    """

    wasteid = []

    for res in resource_list:

        wasteid.append(res[0])

    return set(wasteid)


def exec_string(list, search, whatwant):
    """ Generates sqlite query command to select things and
        inner join between resources and transactions.

    Parameters
    ---------

    list: list
        list of criteria that generates command
    search: str
        where [search]
        criteria for your search
    whatwant: str
        select [whatwant]
        column (set of values) you want out.

    Returns
    -------
    str
        sqlite query command.
    """

    exec_str = ('select ' + whatwant + """ from resources inner join transactions
                on transactions.resourceid = resources.resourceid where """
                + str(search) + ' = ' + str(list[0]))

    for ar in list[1:]:
        exec_str += ' and ' + str(ar)

    return exec_str


def get_sum(list, column_index):
    """ Returns sum of a column in an list

    Parameters:
    ---------
    list: list
        list that contains a column with numbers
    column_index: int
        index for the column to be summed

    Returns
    -------
    int
        summation of all the values in the array column
    """
    sum = 0
    for ar in list:
        sum += ar[column_index]

    return sum


def isotope_calc(wasteid_array, snf_inventory, cursor):
    """ Calculates isotope mass using mass fraction in compositions table.

        Fetches all compositions from compositions table.
        Compositions table has the following format:
            SimId / QualId / NucId / MassFrac
        Then sees if the qualid matches, and if it does, multiplies
        the mass fraction by the snf_inventory.

    Parameters
    ---------
    wasteid_list: list
        list of qualid of wastes
    snf_inventory: float
        total mass of snf [kg]
    cursor: cursor
        cursor for sqlite3

    Returns
    -------
    nuclide_inven: list
        inventory of individual nuclides.
    """

    # Get compositions of different waste
    # SimId / QualId / NucId / MassFrac
    cur = cursor
    comps = cur.execute('select * from compositions').fetchall()
    total_snf_mass = get_sum(snf_inventory, 0)

    nuclide_inven = 'total snf inventory = ' + str(total_snf_mass) + 'kg \n'
    nuclides = []
    mass_of_nuclides = []
    # if the 'qualid's match,
    # the nuclide quantity and calculated and displayed.
    for comp in comps:
        for num in snf_inventory:
            inv_qualid = num[1]
            comp_qualid = comp[1]
            if inv_qualid == comp_qualid:
                comp_tot_mass = num[0]
                mass_frac = comp[3]
                nuclide_quantity = comp_tot_mass * mass_frac
                nucid = comp[2]
                nuclide_name = nucid
                nuclides.append(nuclide_name)
                mass_of_nuclides.append(nuclide_quantity)
    return sum_nuclide_to_dict(nuclides, mass_of_nuclides)


def sum_nuclide_to_dict(nuclides, nuclides_mass):
    """takes a nuclide set and returns a dictionary with the masses of each nuclide

    Parameters
    ----------
    nuclides: list
        list of nuclides in the waste
    nuclides_mass: list
        list of nuclides' mass

    Returns
    -------
    dict
        dictionary of nuclide name and mass
    """

    nuclide_set = set(nuclides)
    mass_dict = collections.OrderedDict({})

    for nuclide in nuclide_set:
        temp_nuclide_sum = 0
<<<<<<< HEAD
        indeces =[i for i, x in enumerate(nuclides) if x == nuclide]
        for index in indeces:
            temp_nuclide_sum += nuclides_mass[index]
        mass_dict[str(nuclide)] = temp_nuclide_sum

    print(mass_dict)
=======
        for i in range(len(nuclides)):
            if nuclides[i] == nuclide:
                temp_nuclide_sum += nuclides_mass[i]
        mass_dict[nuclide_name] = temp_nuclide_sum
>>>>>>> d909fa51
    return mass_dict


def get_sim_time_duration(cursor):
    """ Returns simulation time and duration of the simulation

    Parameters
    ----------
    cursor: sqlite cursor

    Returns
    -------
    init_year: int
        start year of simulation
    init_month: int
        start month of simulation
    duration: int
        duration of simulation
    timestep: list
        timeseries up to duration
    """
    cur = cursor

    info = cur.execute('SELECT initialyear, initialmonth,'
                       + ' duration FROM info').fetchone()
    init_year = info[0]
    init_month = info[1]
    duration = info[2]
    timestep = np.linspace(0, info[2]-1, num=info[2])

    return init_year, init_month, duration, timestep


def isotope_mass_time_list(resources, compositions):
    """Creates an list with isotope name, mass, and time

    Parameters
    ----------
    resources: list
        resource data from the resources table
    compositions: list
        composition data from the compositions table

    Returns
    -------
    list
        isotope name list
    list
        isotope mass list
    list
        isotope transaction time list

    """

    temp_isotope = []
    temp_mass = []
    time_list = []
    for res in resources:
        res_qualid = res[2]
        indices = [x for x, y in enumerate(compositions) if y[0] == res_qualid]
        for index in indices:
            nucid = compositions[index][1]
            mass_frac = compositions[index][2]
            mass_waste = res[0]
            res_time = res[1]
            temp_isotope.append(nucid)
            temp_mass.append(mass_frac*mass_waste)
            time_list.append(res_time)        

    return temp_isotope, temp_mass, time_list


def plot_in_out_flux(cursor, facility, influx_bool, title, outputname):
    """plots timeseries outflux from facility name in kg.

    Parameters
    ----------
    cursor: sqlite cursor
        sqlite cursor
    facility: str
        facility name
    influx_bool: bool
        if true, calculates influx,
        if false, calculates outflux
    title: str
        title of the multi line plot
    outputname: str
        filename of the multi line plot file

    Returns
    -------

    """

    cur = cursor
    agent_ids = get_agent_ids(cur, facility)
    if influx_bool is True:
        resources = cur.execute(exec_string(agent_ids,
                                            'transactions.receiverId',
                                            'sum(quantity), time, qualid')
                                + ' GROUP BY time, qualid').fetchall()
    else:
        resources = cur.execute(exec_string(agent_ids,
                                            'transactions.senderId',
                                            'sum(quantity), time, qualid')
                                + ' GROUP BY time, qualid').fetchall()
    compositions = cur.execute('SELECT qualid, nucid, massfrac FROM compositions').fetchall()
    init_year, init_month, duration, timestep = get_sim_time_duration(cur)
    isotope, mass, time_list = isotope_mass_time_list(resources, compositions)

    waste_dict = get_waste_dict(isotope, mass, time_list, duration)

    if influx_bool is False:
        stacked_bar_chart(waste_dict, timestep,
                          'Years', 'Mass [kg]',
                          title, outputname, init_year)
    else:
        multi_line_plot(waste_dict, timestep,
                        'Years', 'Mass [kg]',
                        title, outputname, init_year)


<<<<<<< HEAD
def commodity_from_facility(cursor, facility, commodity):
    """ Returns timeseries of commodity outflux from facility

    Parameters
    ----------
    cursor: sqlite cursor
        sqlite cursor
    facility: str
        name of facility type
    commodity: list
        list of commodities

    Returns
    -------
    dictionary of timeseries of mass outflux of commodity from facility
    """

    cur = cursor
    agentids = get_agent_ids(cur, facility)
    init_year, init_month, duration, timestep = get_sim_time_duration(cur)
    commodity_dict = collections.OrderedDict({})
    for x in commodity:
        y = ['"' + x + '"']
        resources = cur.execute(exec_string(y, 'commodity', 'quantity, senderid, time')).fetchall()
        timeseries = get_from_facility(cur, facility, duration, resources)
        commodity_dict[x] = timeseries

    return commodity_dict


def get_from_facility(cursor, facility, duration, resources):
    """ Returns timeseries list of quantity out of facility type

    Parameters
    ----------
    cursor: sqlite cursor
        sqlite cursor
    facility: str
        name of facility type
    duration: int
        duration of simulation
    resrources: list
        list of lists, of quantity, senderid and time

    Returns
    -------
    list
    timeseries list of mass outflux from facility type
    """

    quantity = 0 
    timeseries = []
    agentid = get_agent_ids(cursor, facility)
    for i in range(0, duration):
        indices = [x for x, y in enumerate(resources) if y[2] == i]
        for index in indices:
            if resources[index][1] in agentid:
                quantity += resources[index][0]
        timeseries.append(quantity/1000)

    return timeseries


=======
>>>>>>> d909fa51
def total_waste_timeseries(cursor):
    """Plots a stacked bar chart of the total waste mass vs time

    Parameters
    ----------
    cursor: sqlite cursor
        sqlite cursor

    Returns
    -------
    null
    stacked bar chart of waste mass vs time
    """

    cur = cursor
    agent_ids = get_agent_ids(cur, 'sink')
    resources = cur.execute(exec_string(agent_ids,
                                        'transactions.receiverId',
                                        'sum(quantity), senderid, time')
                            + ' GROUP BY time, senderid').fetchall()
<<<<<<< HEAD

    init_year, init_month, duration, timestep = get_sim_time_duration(cur)
    waste_dict = collections.OrderedDict({})

    waste_dict['Reactor'] = get_from_facility(cur,'Reactor', duration, resources)
    waste_dict['Separations'] = get_from_facility(cur,'Separations', duration, resources)
    waste_dict['Tails'] = get_from_facility(cur, 'Enrichment', duration, resources)

    return waste_dict

def get_stockpile(cursor, facility):
    """ get stockpile timeseries in a fuel facility
=======
    init_year, init_month, duration, timestep = get_sim_time_duration(cur)
    waste_dict = collections.OrderedDict({})

    from_reactor = 0
    from_fuelfab = 0
    from_separations = 0
    from_enrichment = 0

    reactor_timeseries = []
    separations_timeseries = []
    enrichment_timeseries = []

    for i in range(0, duration):
        for row in resources:
            transaction_time = row[2]
            if transaction_time == i:
                quantity = row[0]
                spec = cur.execute("""SELECT spec from
                                    agententry WHERE
                                    agentid =""" + str(row[1])).fetchone()
                if "Reactor" in spec[0]:
                    from_reactor += quantity
                elif "Enrichment" in spec[0]:
                    from_enrichment += quantity
                elif "Separations" in spec[0]:
                    from_separations += quantity
        reactor_timeseries.append(from_reactor)
        separations_timeseries.append(from_separations)
        enrichment_timeseries.append(from_enrichment)

    mthm_from_reactor_timeseries = np.array(reactor_timeseries)/1000.0
    mthm_from_separations_timeseries = np.array(separations_timeseries)/1000.0
    mthm_from_enrichment_timeseries = np.array(enrichment_timeseries)/1000.0

    waste_dict['Reactor'] = mthm_from_reactor_timeseries
    waste_dict['FP_MA'] = mthm_from_separations_timeseries
    waste_dict['Tails'] = mthm_from_enrichment_timeseries

    return waste_dict


def get_stockpile(cursor, facility):
    """ get inventory timeseries in a fuel facility
>>>>>>> d909fa51

    Parameters
    ----------
    cursor: sqlite cursor
        sqlite cursor
    facility: str
        name of facility

    Returns
    -------
    null
    line plot of stockpile inventory
    """

    cur = cursor
    pile_dict = collections.OrderedDict({})
    agentid = get_agent_ids(cur, facility)
    query = exec_string(agentid, 'agentid', 'timecreated, quantity, qualid')
    query = query.replace('transactions', 'agentstateinventories')
    stockpile = cur.execute(query).fetchall()
    init_year, init_month, duration, timestep = get_sim_time_duration(cur)
<<<<<<< HEAD
    stock_timeseries = get_timeseries(stockpile, duration, .001)
=======
    stock = 0
    stock_timeseries = []
    for i in range(0, duration):
        for row in stockpile:
            time_created = row[0]
            if time_created == i:
                quantity = row[1]
                stock += quantity
        stock_timeseries.append(stock/1000)
>>>>>>> d909fa51
    pile_dict[facility] = stock_timeseries

    return pile_dict


<<<<<<< HEAD
def get_swu_dict(cursor):
    """ returns dictionary of swu timeseries for each enrichment plant

    Parameters
    ----------
    cursor: sqlite cursor
        sqlite cursor

    Returns
    -------
    dictionary of swu timeseries
    """

    cur = cursor
    swu_dict = collections.OrderedDict({})
    agentid = get_agent_ids(cur, 'Enrichment')
    init_year, init_month, duration, timestep = get_sim_time_duration(cur)
    facility_num = 1
    for num in agentid:
        swu_data = cur.execute('SELECT time, value FROM timeseriesenrichmentswu \
                               WHERE agentid = ' + str(num)).fetchall()
        swu_timeseries = get_timeseries(swu_data, duration, 1)
        swu_dict['Enrichment' + str(facility_num)] = swu_timeseries
        facility_num += 1

    return swu_dict


def get_timeseries(list, duration, multiplyby):
    """ creates a returns a timeseries list of a given data

    Parameters
    ----------
    list: list
        list of data to be created into timeseries
        list[0] = time
        list[1] = value, quantity
    duration: int
        duration of the simulation
    multiplyby: int
        integer to multiply the value in the list by 

    Returns
    -------
    timeseries list of data
    """

    value = 0
    value_timeseries = []
    array = np.array(list)

    for i in range(0, duration):
        value += sum(array[array[:,0] == i][:,1])
        value_timeseries.append(value*multiplyby)

    return value_timeseries



=======
>>>>>>> d909fa51
def final_stockpile(cursor, facility):
    """ get final stockpile in a fuel facility

    Parameters
    ----------
    cursor: sqlite cursor
        sqlite cursor
    facility: str
        name of facility

    Returns
    -------
    MTHM value of stockpile
    """
    cur = cursor
    stock_dict = collections.OrderedDict({})
    agentid = get_agent_ids(cur, facility)
<<<<<<< HEAD
    outstring = ''
    for agent in agentid:
        count = 1
        name = cur.execute('SELECT prototype FROM agententry WHERE agentid = ' + str(agent)).fetchone()
        outstring += 'The Stockpile in ' + str(name[0]) + ' : \n \n'
=======
    for agent in agentid:
        count = 1
        name = cur.execute('SELECT prototype FROM agententry\
                            WHERE agentid = ' + str(agent)).fetchone()
        print('The Stockpile in ' + name[0] + ' : ')
>>>>>>> d909fa51
        stockpile = cur.execute("""SELECT sum(quantity), inventoryname, qualid
                                 FROM agentstateinventories
                                 INNER JOIN resources
                                 ON resources.resourceid = agentstateinventories.resourceid
                                 WHERE agentstateinventories.agentid 
                                 = """ + str(agent) + """ GROUP BY
                                 inventoryname""").fetchall()
        for stream in stockpile:
            masses = cur.execute('SELECT * FROM compositions WHERE qualid = ' + str(stream[2])).fetchall()
<<<<<<< HEAD
            outstring += 'Stream ' + str(count) + ' Total = ' + str(stream[0]) + ' kg \n'
            for isotope in masses:
                outstring += str(isotope[2]) + ' = ' + str(isotope[3]*stream[0]) + ' kg \n'
            outstring += '\n'
            count +=1 
        outstring += '\n'
    outstring += '\n'

    return outstring
=======
            print('Stream ' + str(count) + ' Total = ' + str(stream[0]) + ' kg')
            for isotope in masses:
                print(nucname.name(isotope[2]) + ' = ' + str(isotope[3]*stream[0]) + ' kg')
            print('\n')
            count +=1 
        print('\n')
    print('\n')
>>>>>>> d909fa51


def fuel_usage_timeseries(cursor, fuel_list):
    """ Calculates total fuel usage over time

    Parameters
    ----------
    cursor: sqlite cursor
        sqlite cursor
    fuel_list: list
<<<<<<< HEAD
        list of fuel commodity names (eg. uox, mox)
=======
        list of fuel commodity names (eg. uox, mox) to consider in fuel usage.
>>>>>>> d909fa51

    Returns
    -------
    dict
        dictionary of different fuels used timeseries
<<<<<<< HEAD
=======
        keys - fuel
        vales - timeseries list of fuel amount [kg]
>>>>>>> d909fa51
    """

    cur = cursor
    fuel_dict = collections.OrderedDict({})
    for fuel in fuel_list:
        temp_list = ['"' + fuel + '"']
        fuel_quantity = cur.execute(exec_string(temp_list, 'commodity',
<<<<<<< HEAD
                                    'time, sum(quantity)')
=======
                                    'sum(quantity), time')
>>>>>>> d909fa51
                                    + ' GROUP BY time').fetchall()
        init_year, init_month, duration, timestep = get_sim_time_duration(cur)
        total_sum = 0
        quantity_timeseries = []
<<<<<<< HEAD
        try:
            quantity_timeseries = get_timeseries(fuel_quantity, duration, 1)
            fuel_dict[fuel] = quantity_timeseries
        except:
            print(str(fuel) + ' has not been used.')
=======

        try:
            for i in range(0, duration):
                fq_array = np.array(fuel_quantity)
                fq_time = fq_array[:, 1:]
                quantity = fq_array[fq_time == i]
                if quantity:
                    total_sum += sum(fq_array[fq_time == i])
                quantity_timeseries.append(total_sum)
            fuel_dict[fuel] = quantity_timeseries
        except:
            print('No Such Fuel Called ' + fuel)
>>>>>>> d909fa51

    return fuel_dict


def get_waste_dict(isotope_list, mass_list, time_list, duration):
    """Given an isotope, mass and time list, creates a dictionary
       With key as isotope and time series of the isotope mass.

    Parameters
    ----------
    isotope_list: list
        list with all the isotopes from resources table
    mass_list: list
        list with all the mass values from resources table
    time_list: list
        list with all the time values from resources table
    duration: int
        simulation duration

    Returns
    -------
    dict
        dictionary of mass time series of each unique isotope
    """

    waste_dict = collections.OrderedDict({})
    isotope_set = set(isotope_list)

    for iso in isotope_set:
        mass = 0
        time_mass = []
        # at each timestep,
        for i in range(0, duration):
            # for each element in database,
            indices = [x for x, y in enumerate(time_list) if y == i]
            for index in indices:
                if isotope_list[index] == iso:
                    mass+= mass_list[index]
            time_mass.append(mass)
        waste_dict[iso] = time_mass

    return waste_dict


def power_timeseries(cursor):
    """Returns dictionary of power timeseries

    Parameters:
    cursor: sqlite cursor
        sqlite cursor

    Returns:
    Dictionary of power timeseries
    """

    cur = cursor
    power_timeseries_dict = collections.OrderedDict({})
    timeseriespower = np.array(cur.execute('SELECT sum(value) FROM\
                                   timeseriespower GROUP BY time').fetchall())
    power_timeseries_dict['powertimeseries'] = (timeseriespower[:,0])

    return power_timeseries_dict




def capacity_calc(governments, timestep, entry, exit_step):

    """Adds and subtracts capacity over time for plotting

    Parameters
    ---------
    governments: list
        list of governments (countries)
    timestep: list
        list of timestep from 0 to simulation time
    entry: list
        power_cap, agentid, parentid, entertime
        of all entered reactors

    exit_step: list
        power_cap, agentid, parenitd, exittime
        of all decommissioned reactors

    Returns
    -------
    tuple
        (power_dict, num_dict) which holds timeseries
        of capacity and number of reactors
        with country_government as key
    """

    power_dict = collections.OrderedDict({})
    num_dict = collections.OrderedDict({})

    for gov in governments:
        capacity = []
        num_reactors = []
        cap = 0
        count = 0
        gov_name = gov[0]
        print(gov)
        for t in timestep:
            for enter in entry:
                entertime = enter[3]
                parentgov = enter[2]
                gov_agentid = gov[1]
                power_cap = enter[0]
                if entertime == t and parentgov == gov_agentid:
                    print(power_cap)
                    cap += power_cap
                    count += 1
            for dec in exit_step:
                exittime = dec[3]
                parentgov = dec[2]
                gov_agentid = gov[1]
                power_cap = dec[0]
                if exittime == t and parentgov == gov_agentid:
                    cap -= power_cap
                    count -= 1
            capacity.append(cap)
            num_reactors.append(count)

        power_dict[gov[0]] = np.asarray(capacity)
        num_dict[gov[0]] = np.asarray(num_reactors)

    return power_dict, num_dict


def multi_line_plot(dictionary, timestep,
                    xlabel, ylabel, title,
                    outputname, init_year):
    """ Creates a multi-line plot of timestep vs dictionary

    Parameters
    ----------
    dictionary: dictionary
        dictionary with list of timestep progressions
    timestep: int
        timestep of simulation (linspace)
    xlabel: string
        xlabel of plot
    ylabel: string
        ylabel of plot
    title: string
        title of plot
    init_year: int
        initial year of simulation
    Returns
    -------
    stores a plot of dict data on path `outputname`
    """

    # set different colors for each bar
    color_index = 0
    prev = ''
    plot_list = []
    # for every country, create bar chart with different color
    for key in dictionary:
        # label is the name of the nuclide (converted from ZZAAA0000 format)
        if isinstance(key, str) is True:
            label = key.replace('_government', '')
        else:
<<<<<<< HEAD
            label = str(key)
=======
            label = str(nucname.name(key))
>>>>>>> d909fa51
        plt.plot(init_year + (timestep/12),
                 dictionary[key],
                 label=label)
        color_index += 1
        plt.ylabel(ylabel)
        plt.title(title)
        plt.xlabel(xlabel)
        plt.legend(loc=(1.0, 0), prop={'size': 10})
        plt.grid(True)
        plt.savefig(label + '_' + outputname + '.png',
                    format='png',
                    bbox_inches='tight')
        plt.close()


def stacked_bar_chart(dictionary, timestep,
                      xlabel, ylabel, title,
                      outputname, init_year):
    """ Creates stacked bar chart of timstep vs dictionary

    Parameters
    ----------
    dictionary: dictionary
        holds time series data
    timestep: list
        list of timestep (x axis)
    xlabel: string
        xlabel of plot
    ylabel: string
        ylabel of plot
    title: string
        title of plot
    init_year: int
        simulation start year

    Returns
    -------

    """

    # set different colors for each bar
    color_index = 0
    top_index = True
    prev = np.zeros(1)
    plot_list = []
    # for every country, create bar chart with different color
    for key in dictionary:
        if isinstance(key, str) is True:
            label = key.replace('_government', '')
        else:
            label = str(key)
        # very first country does not have a 'bottom' argument
        if "Sink" in label:
            print("Ignore Sink Institution")
        elif top_index is True:
            plot = plt.bar(left=init_year + (timestep/12),
                           height=dictionary[key],
                           width=0.1,
                           color=cm.viridis(1.*color_index/len(dictionary)),
                           edgecolor='none',
                           label=label)
            prev = dictionary[key]
            top_index = False
            plot_list.append(plot)

        # All curves except the first have a 'bottom'
        # defined by the previous curve
        else:
            plot = plt.bar(left=init_year + (timestep/12),
                           height=dictionary[key],
                           width=0.1,
                           color=cm.viridis(1.*color_index/len(dictionary)),
                           edgecolor='none',
                           bottom=prev,
                           label=label)
            prev = np.add(prev, dictionary[key])
<<<<<<< HEAD
            plot_list.append(plot)
=======
>>>>>>> d909fa51

        color_index += 1

    # plot
    plt.ylabel(ylabel)
    plt.title(title)
    plt.xlabel(xlabel)
    plt.legend(loc=(1.0, 0))
    plt.grid(True)
    plt.savefig(outputname + '.png', format='png', bbox_inches='tight')
    plt.close()


def plot_power(cursor):
    """ Gets capacity vs time for every country
        in stacked bar chart.

    Parameters
    ----------
    cursor: cursor
        cursor for sqlite3

    Returns
    -------
    stacked bar chart of net capacity vs time

    """

    cur = cursor
    init_year, init_month, duration, timestep = get_sim_time_duration(cur)
    powercap = []
    reactor_num = []
    countries = []
    cur = cursor
    # get power cap values
    governments = cur.execute('SELECT prototype, agentid FROM agententry\
                              WHERE kind = "Inst"').fetchall()

    entry = cur.execute('SELECT max(value), timeseriespower.agentid, parentid, entertime\
                         FROM agententry INNER JOIN timeseriespower\
                         ON agententry.agentid = timeseriespower.agentid\
                         GROUP BY timeseriespower.agentid').fetchall()

    exit_step = cur.execute('SELECT max(value), timeseriespower.agentid, parentid, exittime\
                        FROM agentexit INNER JOIN\
                        timeseriespower\
                        ON agentexit.agentid =\
                        timeseriespower.agentid\
                        INNER JOIN agententry\
                        ON agentexit.agentid = agententry.agentid\
                        group by timeseriespower.agentid').fetchall()
    power_dict, num_dict = capacity_calc(governments, timestep,
                                         entry, exit_step)

    stacked_bar_chart(power_dict, timestep,
                      'Time', 'net_capacity',
                      'Net Capacity vs Time', 'power_plot', init_year)

    stacked_bar_chart(num_dict, timestep,
                      'Time', 'num_reactors',
                      'Number of Reactors vs Time',
                      'number_plot', init_year)

if __name__ == "__main__":
    file = sys.argv[1]
    con = lite.connect(file)
    with con:
        cur = con.cursor()
<<<<<<< HEAD
        init_year, init_month, duration, timestep = get_sim_time_duration(cur)
        comm_dict = commodity_from_facility(cur, 'Separations', ['uox_Pu','reprocess_waste'])
        multi_line_plot(comm_dict, timestep,
                        'Years', 'Mass[MTHM]',
                        'Outflux from Reprocessing Plant vs Time',
                        'Total_outflux', init_year)
        plot_in_out_flux(cur, 'Separations', False, 'Pu Output vs Time', 'pu_throughput')
        # plot_in_out_flux(cur, 'Mixer', False, 'MOX output vs Time', 'mox_throughput')
        """
        print(snf(cur))
        power_timeseries_dict = power_timeseries(cur)
        stacked_bar_chart(power_timeseries_dict, np.delete(timestep,0,0),
                          'Years', 'Power [MWe]',
                          'Total Power Active Cap vs Time',
                          'powertimeseries',
                          init_year)
        plot_power(cur)
        plot_in_out_flux(cur, 'sink', True, 'isotope vs time', 'sink')
        plot_in_out_flux(cur, 'source', False, 'source vs time', 'source')

            waste_dict ['Reactor'] = uox_waste
            waste_dict ['Enrichment'] = tailing
            waste_dict ['Separations'] = reprocess waste (FP, MA)
            pile_dict ['Mixer'] = tailing
            pile_dict2 ['Separation'] = reprocessed U
=======
        # print(snf(cur))
        # plot_power(cur)
        # plot_in_out_flux(cur, 'source', False, 'source vs time', 'source')
        # plot_in_out_flux(cur, 'sink', True, 'isotope vs time', 'sink')
        init_year, init_month, duration, timestep = get_sim_time_duration(cur)
        
        #    waste_dict ['Reactor'] = uox_waste
        #    waste_dict ['Enrichment'] = tailing
        #    waste_dict ['Separations'] = reprocess waste (FP, MA)
        #    mixer_stockpile ['Mixer'] = tailing
        #    separations_stockpile ['Separation'] = reprocessed U
>>>>>>> d909fa51
        
        waste_dict = total_waste_timeseries(cur)
        multi_line_plot(waste_dict, timestep,
                        'Years', 'Mass[MTHM]',
                        'Total Waste Mass vs Time',
                        'total_Waste',
                        init_year)

<<<<<<< HEAD
        fuel_dict = fuel_usage_timeseries(cur, ['uox', 'mox','fr_fuel'])
=======
        fuel_dict = fuel_usage_timeseries(cur, ['uox', 'mox'])
>>>>>>> d909fa51
        stacked_bar_chart(fuel_dict, timestep,
                          'Years', 'Mass[MTHM]',
                          'Total Fuel Mass vs Time',
                          'total_fuel',
                          init_year)
<<<<<<< HEAD


        swu_dict = get_swu_dict(cur)
        multi_line_plot(swu_dict, timestep,
                        'Years', 'SWU',
                        'Total SWU vs Time',
                        'SWU', init_year)

        mixer_stockpile = final_stockpile(cur, 'Mixer')
        print(mixer_stockpile)
        sep_stockpile = final_stockpile(cur, 'Separations')
        print(sep_stockpile)


        pile_dict = get_stockpile(cur, 'Mixer')
        multi_line_plot(pile_dict, timestep,
                        'Years', 'Mass[MTHM]',
                        'Tailings left over in Mixer vs Time',
                        'Total_Stockpile', init_year)
        pile_dict2 = get_stockpile(cur, 'Separations')
        multi_line_plot(pile_dict2, timestep,
                        'Years', 'Mass[MTHM]',
                        'Total Stockpile of ReprU vs Time',
                        'Total_Stockpile', init_year)
        tail_dict = collections.OrderedDict({})
        tail_dict['tailing'] = [x + y for x, y in zip(waste_dict['Tails'],
                                pile_dict['Mixer'])]
        multi_line_plot(tail_dict, timestep,
                        'Years', 'Mass[MTHM]',
                        'Total Tailing vs Time', 'Total_tailings',
                        init_year)
 """
=======
        final_stockpile(cur, 'Mixer')
        final_stockpile(cur, 'Separations')

        try:
            mixer_stockpile = get_stockpile(cur, 'Mixer')
            multi_line_plot(mixer_stockpile, timestep,
                            'Years', 'Mass[MTHM]',
                            'Tailings left over in Mixer vs Time',
                            'Total_Stockpile', init_year)
            separations_stockpile = get_stockpile(cur, 'Separations')
            multi_line_plot(separations_stockpile, timestep,
                            'Years', 'Mass[MTHM]',
                            'Total Stockpile of ReprU vs Time',
                            'Total_Stockpile', init_year)
            tail_dict = {}
            tail_dict['tailing'] = [x + y for x, y in zip(waste_dict['Tails'],
                                    mixer_stockpile['Mixer'])]
            multi_line_plot(tail_dict, timestep,
                            'Years', 'Mass[MTHM]',
                            'Total Tailing vs Time', 'Total_tailings',
                            init_year)
        except:
            print('Seems like it is once through')
>>>>>>> d909fa51
<|MERGE_RESOLUTION|>--- conflicted
+++ resolved
@@ -4,10 +4,6 @@
 import matplotlib.pyplot as plt
 from matplotlib import cm
 import collections
-<<<<<<< HEAD
-
-=======
->>>>>>> d909fa51
 
 
 if len(sys.argv) < 2:
@@ -228,19 +224,12 @@
 
     for nuclide in nuclide_set:
         temp_nuclide_sum = 0
-<<<<<<< HEAD
         indeces =[i for i, x in enumerate(nuclides) if x == nuclide]
         for index in indeces:
             temp_nuclide_sum += nuclides_mass[index]
         mass_dict[str(nuclide)] = temp_nuclide_sum
 
     print(mass_dict)
-=======
-        for i in range(len(nuclides)):
-            if nuclides[i] == nuclide:
-                temp_nuclide_sum += nuclides_mass[i]
-        mass_dict[nuclide_name] = temp_nuclide_sum
->>>>>>> d909fa51
     return mass_dict
 
 
@@ -363,7 +352,6 @@
                         title, outputname, init_year)
 
 
-<<<<<<< HEAD
 def commodity_from_facility(cursor, facility, commodity):
     """ Returns timeseries of commodity outflux from facility
 
@@ -427,8 +415,6 @@
     return timeseries
 
 
-=======
->>>>>>> d909fa51
 def total_waste_timeseries(cursor):
     """Plots a stacked bar chart of the total waste mass vs time
 
@@ -449,7 +435,6 @@
                                         'transactions.receiverId',
                                         'sum(quantity), senderid, time')
                             + ' GROUP BY time, senderid').fetchall()
-<<<<<<< HEAD
 
     init_year, init_month, duration, timestep = get_sim_time_duration(cur)
     waste_dict = collections.OrderedDict({})
@@ -460,53 +445,9 @@
 
     return waste_dict
 
-def get_stockpile(cursor, facility):
-    """ get stockpile timeseries in a fuel facility
-=======
-    init_year, init_month, duration, timestep = get_sim_time_duration(cur)
-    waste_dict = collections.OrderedDict({})
-
-    from_reactor = 0
-    from_fuelfab = 0
-    from_separations = 0
-    from_enrichment = 0
-
-    reactor_timeseries = []
-    separations_timeseries = []
-    enrichment_timeseries = []
-
-    for i in range(0, duration):
-        for row in resources:
-            transaction_time = row[2]
-            if transaction_time == i:
-                quantity = row[0]
-                spec = cur.execute("""SELECT spec from
-                                    agententry WHERE
-                                    agentid =""" + str(row[1])).fetchone()
-                if "Reactor" in spec[0]:
-                    from_reactor += quantity
-                elif "Enrichment" in spec[0]:
-                    from_enrichment += quantity
-                elif "Separations" in spec[0]:
-                    from_separations += quantity
-        reactor_timeseries.append(from_reactor)
-        separations_timeseries.append(from_separations)
-        enrichment_timeseries.append(from_enrichment)
-
-    mthm_from_reactor_timeseries = np.array(reactor_timeseries)/1000.0
-    mthm_from_separations_timeseries = np.array(separations_timeseries)/1000.0
-    mthm_from_enrichment_timeseries = np.array(enrichment_timeseries)/1000.0
-
-    waste_dict['Reactor'] = mthm_from_reactor_timeseries
-    waste_dict['FP_MA'] = mthm_from_separations_timeseries
-    waste_dict['Tails'] = mthm_from_enrichment_timeseries
-
-    return waste_dict
-
 
 def get_stockpile(cursor, facility):
     """ get inventory timeseries in a fuel facility
->>>>>>> d909fa51
 
     Parameters
     ----------
@@ -528,25 +469,12 @@
     query = query.replace('transactions', 'agentstateinventories')
     stockpile = cur.execute(query).fetchall()
     init_year, init_month, duration, timestep = get_sim_time_duration(cur)
-<<<<<<< HEAD
     stock_timeseries = get_timeseries(stockpile, duration, .001)
-=======
-    stock = 0
-    stock_timeseries = []
-    for i in range(0, duration):
-        for row in stockpile:
-            time_created = row[0]
-            if time_created == i:
-                quantity = row[1]
-                stock += quantity
-        stock_timeseries.append(stock/1000)
->>>>>>> d909fa51
     pile_dict[facility] = stock_timeseries
 
     return pile_dict
 
 
-<<<<<<< HEAD
 def get_swu_dict(cursor):
     """ returns dictionary of swu timeseries for each enrichment plant
 
@@ -605,9 +533,6 @@
     return value_timeseries
 
 
-
-=======
->>>>>>> d909fa51
 def final_stockpile(cursor, facility):
     """ get final stockpile in a fuel facility
 
@@ -625,19 +550,11 @@
     cur = cursor
     stock_dict = collections.OrderedDict({})
     agentid = get_agent_ids(cur, facility)
-<<<<<<< HEAD
     outstring = ''
     for agent in agentid:
         count = 1
         name = cur.execute('SELECT prototype FROM agententry WHERE agentid = ' + str(agent)).fetchone()
         outstring += 'The Stockpile in ' + str(name[0]) + ' : \n \n'
-=======
-    for agent in agentid:
-        count = 1
-        name = cur.execute('SELECT prototype FROM agententry\
-                            WHERE agentid = ' + str(agent)).fetchone()
-        print('The Stockpile in ' + name[0] + ' : ')
->>>>>>> d909fa51
         stockpile = cur.execute("""SELECT sum(quantity), inventoryname, qualid
                                  FROM agentstateinventories
                                  INNER JOIN resources
@@ -647,7 +564,6 @@
                                  inventoryname""").fetchall()
         for stream in stockpile:
             masses = cur.execute('SELECT * FROM compositions WHERE qualid = ' + str(stream[2])).fetchall()
-<<<<<<< HEAD
             outstring += 'Stream ' + str(count) + ' Total = ' + str(stream[0]) + ' kg \n'
             for isotope in masses:
                 outstring += str(isotope[2]) + ' = ' + str(isotope[3]*stream[0]) + ' kg \n'
@@ -657,17 +573,8 @@
     outstring += '\n'
 
     return outstring
-=======
-            print('Stream ' + str(count) + ' Total = ' + str(stream[0]) + ' kg')
-            for isotope in masses:
-                print(nucname.name(isotope[2]) + ' = ' + str(isotope[3]*stream[0]) + ' kg')
-            print('\n')
-            count +=1 
-        print('\n')
-    print('\n')
->>>>>>> d909fa51
-
-
+
+ 
 def fuel_usage_timeseries(cursor, fuel_list):
     """ Calculates total fuel usage over time
 
@@ -676,21 +583,14 @@
     cursor: sqlite cursor
         sqlite cursor
     fuel_list: list
-<<<<<<< HEAD
-        list of fuel commodity names (eg. uox, mox)
-=======
         list of fuel commodity names (eg. uox, mox) to consider in fuel usage.
->>>>>>> d909fa51
 
     Returns
     -------
     dict
         dictionary of different fuels used timeseries
-<<<<<<< HEAD
-=======
-        keys - fuel
-        vales - timeseries list of fuel amount [kg]
->>>>>>> d909fa51
+    keys - fuel
+    values - timeseries list of fuel amount [kg]
     """
 
     cur = cursor
@@ -698,35 +598,18 @@
     for fuel in fuel_list:
         temp_list = ['"' + fuel + '"']
         fuel_quantity = cur.execute(exec_string(temp_list, 'commodity',
-<<<<<<< HEAD
                                     'time, sum(quantity)')
-=======
-                                    'sum(quantity), time')
->>>>>>> d909fa51
                                     + ' GROUP BY time').fetchall()
         init_year, init_month, duration, timestep = get_sim_time_duration(cur)
         total_sum = 0
         quantity_timeseries = []
-<<<<<<< HEAD
+
         try:
             quantity_timeseries = get_timeseries(fuel_quantity, duration, 1)
             fuel_dict[fuel] = quantity_timeseries
         except:
             print(str(fuel) + ' has not been used.')
-=======
-
-        try:
-            for i in range(0, duration):
-                fq_array = np.array(fuel_quantity)
-                fq_time = fq_array[:, 1:]
-                quantity = fq_array[fq_time == i]
-                if quantity:
-                    total_sum += sum(fq_array[fq_time == i])
-                quantity_timeseries.append(total_sum)
-            fuel_dict[fuel] = quantity_timeseries
-        except:
-            print('No Such Fuel Called ' + fuel)
->>>>>>> d909fa51
+
 
     return fuel_dict
 
@@ -890,11 +773,8 @@
         if isinstance(key, str) is True:
             label = key.replace('_government', '')
         else:
-<<<<<<< HEAD
             label = str(key)
-=======
-            label = str(nucname.name(key))
->>>>>>> d909fa51
+
         plt.plot(init_year + (timestep/12),
                  dictionary[key],
                  label=label)
@@ -971,10 +851,8 @@
                            bottom=prev,
                            label=label)
             prev = np.add(prev, dictionary[key])
-<<<<<<< HEAD
             plot_list.append(plot)
-=======
->>>>>>> d909fa51
+
 
         color_index += 1
 
@@ -1043,7 +921,6 @@
     con = lite.connect(file)
     with con:
         cur = con.cursor()
-<<<<<<< HEAD
         init_year, init_month, duration, timestep = get_sim_time_duration(cur)
         comm_dict = commodity_from_facility(cur, 'Separations', ['uox_Pu','reprocess_waste'])
         multi_line_plot(comm_dict, timestep,
@@ -1069,19 +946,7 @@
             waste_dict ['Separations'] = reprocess waste (FP, MA)
             pile_dict ['Mixer'] = tailing
             pile_dict2 ['Separation'] = reprocessed U
-=======
-        # print(snf(cur))
-        # plot_power(cur)
-        # plot_in_out_flux(cur, 'source', False, 'source vs time', 'source')
-        # plot_in_out_flux(cur, 'sink', True, 'isotope vs time', 'sink')
-        init_year, init_month, duration, timestep = get_sim_time_duration(cur)
-        
-        #    waste_dict ['Reactor'] = uox_waste
-        #    waste_dict ['Enrichment'] = tailing
-        #    waste_dict ['Separations'] = reprocess waste (FP, MA)
-        #    mixer_stockpile ['Mixer'] = tailing
-        #    separations_stockpile ['Separation'] = reprocessed U
->>>>>>> d909fa51
+
         
         waste_dict = total_waste_timeseries(cur)
         multi_line_plot(waste_dict, timestep,
@@ -1090,18 +955,13 @@
                         'total_Waste',
                         init_year)
 
-<<<<<<< HEAD
         fuel_dict = fuel_usage_timeseries(cur, ['uox', 'mox','fr_fuel'])
-=======
-        fuel_dict = fuel_usage_timeseries(cur, ['uox', 'mox'])
->>>>>>> d909fa51
+
         stacked_bar_chart(fuel_dict, timestep,
                           'Years', 'Mass[MTHM]',
                           'Total Fuel Mass vs Time',
                           'total_fuel',
                           init_year)
-<<<<<<< HEAD
-
 
         swu_dict = get_swu_dict(cur)
         multi_line_plot(swu_dict, timestep,
@@ -1132,8 +992,7 @@
                         'Years', 'Mass[MTHM]',
                         'Total Tailing vs Time', 'Total_tailings',
                         init_year)
- """
-=======
+
         final_stockpile(cur, 'Mixer')
         final_stockpile(cur, 'Separations')
 
@@ -1157,4 +1016,4 @@
                             init_year)
         except:
             print('Seems like it is once through')
->>>>>>> d909fa51
+"""