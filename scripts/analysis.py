--- conflicted
+++ resolved
@@ -431,7 +431,6 @@
         for t in timestep:
             for enter in entry:
                 entertime = enter[3]
-<<<<<<< HEAD
                 parentid = enter[2]
                 gov_id = gov[1]
                 power_cap = enter[0]
@@ -443,20 +442,6 @@
                 parentid = dec[2]
                 power_cap = dec[0]
                 if exittime == num and parentid == gov_id:
-=======
-                parentgov = enter[2]
-                gov_name = gov[1]
-                power_cap = enter[0]
-                if entertime == t and parentgov == gov_name:
-                    cap += power_cap
-                    count += 1
-            for dec in exit_step:
-                exittime = dec[3]
-                parentgov = dec[2]
-                gov_name = gov[1]
-                power_cap = dec[0]
-                if exittime == t and parentgov == gov_name:
->>>>>>> 5066347f
                     cap -= power_cap
                     count -= 1
             capacity.append(cap)
@@ -640,11 +625,7 @@
     cur = cursor
     # get power cap values
     governments = cur.execute('SELECT prototype, agentid FROM agententry\
-<<<<<<< HEAD
                               WHERE kind = "Inst"').fetchall()
-=======
-                              WHERE spec LIKE "%Inst%"').fetchall()
->>>>>>> 5066347f
 
     entry = cur.execute('SELECT power_cap, agententry.agentid, parentid, entertime\
                         FROM agententry INNER JOIN\
@@ -660,24 +641,12 @@
                         agentstate_cycamore_reactorinfo.agentid\
                         INNER JOIN agententry\
                         ON agentexit.agentid = agententry.agentid').fetchall()
-<<<<<<< HEAD
+
     power_dict, num_dict = capacity_calc(governments, timestep, entry, exit)
     stacked_bar_chart(power_dict, timestep,
                       'Time', 'net_capacity',
                       'Net Capacity vs Time', 'power_plot.png', init_year)
     stacked_bar_chart(num_dict, timestep,
-=======
-
-    power_dict, num_dict = capacity_calc(governments, timestep,
-                                         entry, exit_step)
-
-    years = years_from_start(cur, timestep)
-    stacked_bar_chart(power_dict, years,
-                      'Time', 'net_capacity',
-                      'Net Capacity vs Time', 'power_plot.png', init_year)
-    plt.figure()
-    stacked_bar_chart(num_dict, years,
->>>>>>> 5066347f
                       'Time', 'num_reactors',
                       'Number of Reactors vs Time',
                       'number_plot.png', init_year)
@@ -687,7 +656,7 @@
     con = lite.connect(file)
     with con:
         cur = con.cursor()
-        # print(snf(cur))
+        print(snf(cur))
         plot_power(cur)
-        # plot_in_out_flux(cur, 'source', False, 'source vs time', 'source')
-        # plot_in_out_flux(cur, 'sink', True, 'isotope vs time', 'sink')+        plot_in_out_flux(cur, 'source', False, 'source vs time', 'source')
+        plot_in_out_flux(cur, 'sink', True, 'isotope vs time', 'sink')