<!--
transition starts at 2015 and runs for 200 years
100 GWe of LWR installed Capacity (90% CF)
1 % Assumed annual growth in nuclear energy

Legacy LWRs (Before 2015)
Half 60 year lifetime
Other half 80 Year lifetime
40% thermal efficiency

New LWRs (After 2015)
Fast Reactors available 2050
80 year lifetime

Fast Reactors (After 2050)
80 year lifetime

FR fuel Recipe
BFR
-->

<simulation>
    <control>
        <!-- 1959 to 2211 -->
        <duration>3024</duration>
        <startmonth>1</startmonth>
        <startyear>1959</startyear>
    </control>

  <archetypes>
    <spec>
      <lib>cycamore</lib>
      <name>Source</name>
    </spec>
    <spec>
      <lib>cycamore</lib>
      <name>Sink</name>
    </spec>
    <spec>
      <lib>cycamore</lib>
      <name>Reactor</name>
    </spec>
    <spec>
        <lib>cycamore</lib>
        <name>Mixer</name>
    </spec>
    <spec>
      <lib>agents</lib>
      <name>NullRegion</name>
    </spec>
    <spec>
      <lib>agents</lib>
      <name>NullInst</name>
    </spec>
    <spec>
      <lib>cycamore</lib>
      <name>Separations</name>
    </spec>
    <spec>
      <lib>cycamore</lib>
      <name>DeployInst</name>
    </spec>
    <spec>
      <lib>cycamore</lib>
      <name>Separations</name>
    </spec>
    <spec>
      <lib>cycamore</lib>
      <name>Enrichment</name>
    </spec>
    <spec>
      <lib>cycamore</lib>
      <name>FuelFab</name>
    </spec>
    <spec>
      <lib>cycamore</lib>
      <name>Storage</name>
    </spec>
  </archetypes>


  <facility>
    <config>
      <Source>
        <outcommod>natl_u</outcommod>
        <throughput>1e299</throughput>
        <outrecipe>natl_u_recipe</outrecipe>
      </Source>
    </config>
    <name>mine</name>
  </facility>

  <facility>
    <name>enrichment</name>
    <config>
      <Enrichment>
        <feed_commod>natl_u</feed_commod>
        <feed_recipe>natl_u_recipe</feed_recipe>
        <product_commod>uox</product_commod>
        <tails_assay>0.003</tails_assay>
        <tails_commod>tailings</tails_commod>
        <swu_capacity>1e100</swu_capacity>
        <initial_feed>1e100</initial_feed>
      </Enrichment>
    </config>
  </facility>

  <facility>
    <name>mox_mixer</name>
    <config>
        <Mixer>
            <in_streams>
                <stream>
                    <info>
                        <mixing_ratio>0.115</mixing_ratio>
                        <buf_size>1e100</buf_size>
                    </info>
                    <commodities>
                        <item>
                            <commodity>uox_TRU</commodity>
                            <pref>1.0</pref>
                        </item>
                        <item>
                            <commodity>mox_TRU</commodity>
                            <pref>2.0</pref>
                        </item>
                    </commodities>
                </stream>
                <stream>
                    <info>
                        <mixing_ratio>0.805</mixing_ratio>
                        <buf_size>1e100</buf_size>
                    </info>
                    <commodities>
                        <item>
                            <commodity>uox_U</commodity>
                            <pref>1.0</pref>
                        </item>
                        <item>
                            <commodity>mox_U</commodity>
                            <pref>1.0</pref>
                        </item>
                    </commodities>
                </stream>
                <stream>
                    <info>
                        <mixing_ratio>0.08</mixing_ratio>
                        <buf_size>1e100</buf_size>
                    </info>
                    <commodities>
                        <item>
                            <commodity>natl_u</commodity>
                            <pref>1.0</pref>
                        </item>
                    </commodities>
                </stream>
            </in_streams>
            <out_commod>mox</out_commod>
            <out_buf_size>1e100</out_buf_size>
            <throughput>1e100</throughput>
        </Mixer>
    </config>
</facility>


  <facility>
    <name>sink</name>
    <config>
      <Sink>
        <in_commods>
          <val>cool_uox_waste</val>
          <val>tailings</val>
          <val>reprocess_waste</val>
          <val>mox_reprocess_waste</val>
        </in_commods>
        <capacity>1e299</capacity>
      </Sink>
    </config>
  </facility>

  <facility>
    <name>uox_reprocessing</name>
    <config>
      <Separations>
         <feed_commods>   <val>cool_uox_waste</val> </feed_commods>
         <feed_commod_prefs> <val>1.0</val> </feed_commod_prefs>
         <feed_recipe>uox_used_fuel_recipe</feed_recipe>
         <feedbuf_size>1E100</feedbuf_size>
         <throughput>1E100</throughput>
         <leftover_commod>reprocess_waste</leftover_commod>
         <leftoverbuf_size>1E100</leftoverbuf_size>
         <streams>
          <item>
            <commod>uox_TRU</commod>
            <info>
              <buf_size>1E100</buf_size>
              <efficiencies>
                <item>
                  <comp>Np</comp> <eff>.998</eff>
                </item>
                <item>
                  <comp>Am</comp> <eff>.998</eff>
                </item>
                <item>
                  <comp>Cm</comp> <eff>.998</eff>
                </item>
                <item>
                  <comp>Pu</comp> <eff>.998</eff>
                </item>
              </efficiencies>
            </info>
          </item>
          <item>
            <commod>uox_U</commod>
            <info>
              <buf_size>1E100</buf_size>
              <efficiencies>
                <item>
                  <comp>U</comp> <eff>.998</eff>
                </item>
              </efficiencies>
            </info>
          </item>
        </streams>
      </Separations>
    </config>
  </facility>

  <facility>
    <name>mox_reprocessing</name>
    <config>
      <Separations>
         <feed_commods>   <val>cool_sfr_spent</val>  </feed_commods>
         <feed_commod_prefs> <val>2.0</val> </feed_commod_prefs>
         <feedbuf_size>1E100</feedbuf_size>
         <throughput>1E100</throughput>
         <leftover_commod>mox_reprocess_waste</leftover_commod>
         <leftoverbuf_size>1E100</leftoverbuf_size>
         <streams>
          <item>
            <commod>mox_TRU</commod>
            <info>
              <buf_size>1E100</buf_size>
              <efficiencies>
                <item>
                  <comp>Np</comp> <eff>.998</eff>
                </item>
                <item>
                  <comp>Am</comp> <eff>.998</eff>
                </item>
                <item>
                  <comp>Cm</comp> <eff>.998</eff>
                </item>
                <item>
                  <comp>Pu</comp> <eff>.998</eff>
                </item>
              </efficiencies>
            </info>
          </item>
          <item>
            <commod>mox_U</commod>
            <info>
              <buf_size>1E100</buf_size>
              <efficiencies>
                <item>
                  <comp>U</comp> <eff>.998</eff>
                </item>
              </efficiencies>
            </info>
          </item>
        </streams>
      </Separations>
    </config>
  </facility>

  <facility>
    <config>
      <FuelFab>
        <fill_commods>
          <val>uox_U</val>
        </fill_commods>
        <fill_recipe>uox_U</fill_recipe>
        <fill_size>1e+60</fill_size>
        <fiss_commod_prefs>
          <val>1</val>
        </fiss_commod_prefs>
        <fiss_commods>
          <val>uox_TRU</val>
        </fiss_commods>
        <fiss_size>1e+60</fiss_size>
        <outcommod>mox</outcommod>
        <spectrum>fission_spectrum_ave</spectrum>
        <throughput>1e+60</throughput>
      </FuelFab>
    </config>
    <name>uox_mox_fuel_fab</name>
  </facility>

<facility>
    <config>
      <FuelFab>
        <fill_commods>
          <val>mox_U</val>
        </fill_commods>
        <fill_recipe>mox_U</fill_recipe>
        <fill_size>1e+60</fill_size>
        <fiss_commod_prefs>
          <val>1</val>
        </fiss_commod_prefs>
        <fiss_commods>
          <val>mox_TRU</val>
        </fiss_commods>
        <fiss_size>1e+60</fiss_size>
        <outcommod>mox</outcommod>
        <spectrum>fission_spectrum_ave</spectrum>
        <throughput>1e+60</throughput>
      </FuelFab>
    </config>
    <name>mox_mox_fuel_fab</name>
  </facility>


  <facility>
      <name>uox_pool</name>
      <!-- Spent Fuel Spends ~3 years (36 timesteps) -->
      <!-- in NPP pools prior to process (carre_overview_2009) -->
      <config>
          <Storage>
              <in_commods>
                  <val>uox_waste</val>
              </in_commods>
              <out_commods>
                  <val>cool_uox_waste</val>
              </out_commods>
              <residence_time>36</residence_time>
              <throughput>1e299</throughput>
              <max_inv_size>1e299</max_inv_size>
          </Storage>
      </config>
  </facility>

  <facility>
      <name>sfr_mox_pool</name>
      <!-- Spent Fuel Spends ~3 years (36 timesteps) -->
      <!-- in NPP pools prior to process (carre_overview_2009) -->
      <config>
          <Storage>
              <in_commods>
                  <val>sfr_spent_mox</val>
              </in_commods>
              <out_commods>
                  <val>cool_sfr_spent</val>
              </out_commods>
              <residence_time>36</residence_time>
              <throughput>1e299</throughput>
              <max_inv_size>1e299</max_inv_size>
          </Storage>
      </config>
  </facility>

  <facility>
    <name>lwr</name>
    <lifetime>960</lifetime>
    <config>
      <Reactor>
        <fuel_inrecipes>  <val>uox_fuel_recipe</val>       </fuel_inrecipes>
        <fuel_outrecipes> <val>uox_used_fuel_recipe</val>  </fuel_outrecipes>
        <fuel_incommods>  <val>uox</val>                   </fuel_incommods>
        <fuel_outcommods> <val>uox_waste</val>             </fuel_outcommods>
        <fuel_prefs>      <val>1.0</val>                   </fuel_prefs>
        <cycle_time>18</cycle_time>
        <refuel_time>1</refuel_time>
        <assem_size>11666.7</assem_size>
        <n_assem_core>3</n_assem_core>
        <n_assem_batch>1</n_assem_batch>
        <power_cap>1000</power_cap>
      </Reactor>
    </config>
  </facility>

  <facility>
      <name>fr</name>
      <lifetime>960</lifetime>
      <config>
        <Reactor>
          <fuel_inrecipes>  <val>mox_fuel_recipe</val>       </fuel_inrecipes>
          <fuel_outrecipes> <val>sfr_spent_mox_recipe</val>  </fuel_outrecipes>
          <fuel_incommods>  <val>mox</val>                   </fuel_incommods>
          <fuel_outcommods> <val>sfr_spent_mox</val>             </fuel_outcommods>
          <fuel_prefs>      <val>1.0</val>                   </fuel_prefs>
          <cycle_time>14</cycle_time>
          <refuel_time>1</refuel_time>
          <assem_size>10000</assem_size>
          <n_assem_core>3</n_assem_core>
          <n_assem_batch>1</n_assem_batch>
          <power_cap>400</power_cap>
        </Reactor>
      </config>
  </facility>

<!-- Region -->

  <region>
    <config>
      <NullRegion/>
    </config>
    <institution>
      <config>
        <NullInst/>
      </config>
      <initialfacilitylist>
        <entry>
          <number>1</number>
          <prototype>mine</prototype>
        </entry>

        <entry>
          <number>1</number>
          <prototype>mox_mixer</prototype>
        </entry>

        <entry>
          <number>1</number>
          <prototype>sfr_mox_pool</prototype>
        </entry>
        <entry>
          <number>1</number>
          <prototype>uox_pool</prototype>
        </entry>


        <entry>
          <number>1</number>
          <prototype>uox_reprocessing</prototype>
        </entry>
        <entry>
          <number>1</number>
          <prototype>mox_reprocessing</prototype>
        </entry>
        <entry>
          <number>1</number>
          <prototype>sink</prototype>
        </entry>
        <entry>
          <number>1</number>
          <prototype>enrichment</prototype>
        </entry>
      </initialfacilitylist>
      <name>sink_source_facilities</name>
    </institution>

    <institution>
      <name>lwr_inst</name>
      <config>
        <DeployInst>
          <build_times>
            <val>12</val>
            <val>24</val>
            <val>36</val>
            <val>48</val>
            <val>60</val>
            <val>72</val>
            <val>84</val>
            <val>96</val>
            <val>108</val>
            <val>120</val>
            <val>132</val>
            <val>144</val>
            <val>156</val>
            <val>168</val>
            <val>180</val>
            <val>192</val>
            <val>204</val>
            <val>216</val>
            <val>228</val>
            <val>240</val>
            <val>252</val>
            <val>264</val>
            <val>276</val>
            <val>288</val>
            <val>300</val>
            <val>312</val>
            <val>324</val>
            <val>336</val>
            <val>348</val>
            <val>360</val>
            <val>372</val>
            <val>384</val>
            <val>396</val>
            <val>408</val>
            <val>420</val>
            <val>432</val>
            <val>444</val>
            <val>456</val>
            <val>468</val>
            <val>480</val>
            <val>492</val>
            <val>504</val>
            <val>516</val>
            <val>528</val>
            <val>540</val>
            <val>552</val>
            <val>564</val>
            <val>576</val>
            <val>588</val>
            <val>600</val>
            <val>672</val>
            <val>684</val>
            <val>696</val>
            <val>708</val>
            <val>720</val>
            <val>732</val>
            <val>744</val>
            <val>756</val>
            <val>768</val>
            <val>780</val>
            <val>792</val>
            <val>804</val>
            <val>816</val>
            <val>828</val>
            <val>840</val>
            <val>852</val>
            <val>864</val>
            <val>876</val>
            <val>888</val>
            <val>900</val>
            <val>912</val>
            <val>924</val>
            <val>936</val>
            <val>948</val>
            <val>960</val>
            <val>972</val>
            <val>984</val>
            <val>996</val>
            <val>1008</val>
            <val>1020</val>
            <val>1032</val>
            <val>1044</val>
            <val>1056</val>
            <val>1068</val>
            <val>1080</val>
            <val>1092</val>
            <val>1104</val>
            <val>1116</val>
            <val>1128</val>
            <val>1140</val>
            <val>1152</val>
            <val>1164</val>
            <val>1176</val>
            <val>1188</val>
            <val>1200</val>
            <val>1212</val>
            <val>1224</val>
            <val>1236</val>
            <val>1248</val>
            <val>1260</val>
            <val>1272</val>
            <val>1284</val>
            <val>1296</val>
            <val>1308</val>
            <val>1320</val>

          </build_times>
          <n_build>
            <val>2</val>
            <val>2</val>
            <val>2</val>
            <val>2</val>
            <val>2</val>
            <val>2</val>
            <val>2</val>
            <val>2</val>
            <val>2</val>
            <val>2</val>
            <val>2</val>
            <val>2</val>
            <val>2</val>
            <val>2</val>
            <val>2</val>
            <val>2</val>
            <val>2</val>
            <val>2</val>
            <val>2</val>
            <val>2</val>
            <val>2</val>
            <val>2</val>
            <val>2</val>
            <val>2</val>
            <val>2</val>
            <val>2</val>
            <val>2</val>
            <val>2</val>
            <val>2</val>
            <val>2</val>
            <val>2</val>
            <val>2</val>
            <val>2</val>
            <val>2</val>
            <val>2</val>
            <val>2</val>
            <val>2</val>
            <val>2</val>
            <val>2</val>
            <val>2</val>
            <val>2</val>
            <val>2</val>
            <val>2</val>
            <val>2</val>
            <val>2</val>
            <val>2</val>
            <val>2</val>
            <val>2</val>
            <val>2</val>
            <val>2</val>
            <val>1</val>
            <val>1</val>
            <val>1</val>
            <val>1</val>
            <val>1</val>
            <val>1</val>
            <val>1</val>
            <val>1</val>
            <val>1</val>
            <val>1</val>
            <val>2</val>
            <val>1</val>
            <val>1</val>
            <val>1</val>
            <val>1</val>
            <val>4</val>
            <val>3</val>
            <val>5</val>
            <val>3</val>
            <val>4</val>
            <val>3</val>
            <val>4</val>
            <val>4</val>
            <val>4</val>
            <val>3</val>
            <val>5</val>
            <val>3</val>
            <val>4</val>
            <val>3</val>
            <val>5</val>
            <val>3</val>
            <val>4</val>
            <val>4</val>
            <val>4</val>
            <val>3</val>
            <val>5</val>
            <val>3</val>
            <val>4</val>
            <val>3</val>
            <val>4</val>
            <val>3</val>
            <val>4</val>
            <val>3</val>
            <val>5</val>
            <val>3</val>
            <val>4</val>
            <val>3</val>
            <val>5</val>
            <val>3</val>
            <val>4</val>
            <val>4</val>
            <val>4</val>
            <val>3</val>
            <val>5</val>
            <val>2</val>

          </n_build>
          <prototypes>
            <val>lwr</val>
            <val>lwr</val>
            <val>lwr</val>
            <val>lwr</val>
            <val>lwr</val>
            <val>lwr</val>
            <val>lwr</val>
            <val>lwr</val>
            <val>lwr</val>
            <val>lwr</val>
            <val>lwr</val>
            <val>lwr</val>
            <val>lwr</val>
            <val>lwr</val>
            <val>lwr</val>
            <val>lwr</val>
            <val>lwr</val>
            <val>lwr</val>
            <val>lwr</val>
            <val>lwr</val>
            <val>lwr</val>
            <val>lwr</val>
            <val>lwr</val>
            <val>lwr</val>
            <val>lwr</val>
            <val>lwr</val>
            <val>lwr</val>
            <val>lwr</val>
            <val>lwr</val>
            <val>lwr</val>
            <val>lwr</val>
            <val>lwr</val>
            <val>lwr</val>
            <val>lwr</val>
            <val>lwr</val>
            <val>lwr</val>
            <val>lwr</val>
            <val>lwr</val>
            <val>lwr</val>
            <val>lwr</val>
            <val>lwr</val>
            <val>lwr</val>
            <val>lwr</val>
            <val>lwr</val>
            <val>lwr</val>
            <val>lwr</val>
            <val>lwr</val>
            <val>lwr</val>
            <val>lwr</val>
            <val>lwr</val>
            <val>lwr</val>
            <val>lwr</val>
            <val>lwr</val>
            <val>lwr</val>
            <val>lwr</val>
            <val>lwr</val>
            <val>lwr</val>
            <val>lwr</val>
            <val>lwr</val>
            <val>lwr</val>
            <val>lwr</val>
            <val>lwr</val>
            <val>lwr</val>
            <val>lwr</val>
            <val>lwr</val>
            <val>lwr</val>
            <val>lwr</val>
            <val>lwr</val>
            <val>lwr</val>
            <val>lwr</val>
            <val>lwr</val>
            <val>lwr</val>
            <val>lwr</val>
            <val>lwr</val>
            <val>lwr</val>
            <val>lwr</val>
            <val>lwr</val>
            <val>lwr</val>
            <val>lwr</val>
            <val>lwr</val>
            <val>lwr</val>
            <val>lwr</val>
            <val>lwr</val>
            <val>lwr</val>
            <val>lwr</val>
            <val>lwr</val>
            <val>lwr</val>
            <val>lwr</val>
            <val>lwr</val>
            <val>lwr</val>
            <val>lwr</val>
            <val>lwr</val>
            <val>lwr</val>
            <val>lwr</val>
            <val>lwr</val>
            <val>lwr</val>
            <val>lwr</val>
            <val>lwr</val>
            <val>lwr</val>
            <val>lwr</val>
            <val>lwr</val>
            <val>lwr</val>
            <val>lwr</val>
            <val>lwr</val>
            <val>lwr</val>

          </prototypes>
        </DeployInst>
      </config>
    </institution>

    <institution>
      <name>fr_inst</name>
      <config>
        <DeployInst>
          <prototypes>
              <val>fr</val>
              <val>fr</val>
              <val>fr</val>
              <val>fr</val>
              <val>fr</val>
              <val>fr</val>
              <val>fr</val>
              <val>fr</val>
              <val>fr</val>
              <val>fr</val>
              <val>fr</val>
              <val>fr</val>
              <val>fr</val>
              <val>fr</val>
              <val>fr</val>
              <val>fr</val>
              <val>fr</val>
              <val>fr</val>
              <val>fr</val>
              <val>fr</val>
              <val>fr</val>
              <val>fr</val>
              <val>fr</val>
              <val>fr</val>
              <val>fr</val>
              <val>fr</val>
              <val>fr</val>
              <val>fr</val>
              <val>fr</val>
              <val>fr</val>
              <val>fr</val>
              <val>fr</val>
              <val>fr</val>
              <val>fr</val>
              <val>fr</val>
              <val>fr</val>
              <val>fr</val>
              <val>fr</val>
              <val>fr</val>
              <val>fr</val>
              <val>fr</val>
              <val>fr</val>
              <val>fr</val>
              <val>fr</val>
              <val>fr</val>
              <val>fr</val>
              <val>fr</val>
              <val>fr</val>
              <val>fr</val>
              <val>fr</val>
              <val>fr</val>
              <val>fr</val>
              <val>fr</val>
              <val>fr</val>
              <val>fr</val>
              <val>fr</val>
              <val>fr</val>
              <val>fr</val>
              <val>fr</val>
              <val>fr</val>
              <val>fr</val>
              <val>fr</val>
              <val>fr</val>
              <val>fr</val>
              <val>fr</val>
              <val>fr</val>
              <val>fr</val>
              <val>fr</val>
              <val>fr</val>
              <val>fr</val>
              <val>fr</val>
              <val>fr</val>
              <val>fr</val>
              <val>fr</val>
              <val>fr</val>
              <val>fr</val>
              <val>fr</val>
              <val>fr</val>
              <val>fr</val>
              <val>fr</val>
              <val>fr</val>
              <val>fr</val>
              <val>fr</val>
              <val>fr</val>
              <val>fr</val>
              <val>fr</val>
              <val>fr</val>
              <val>fr</val>
              <val>fr</val>
              <val>fr</val>
              <val>fr</val>
              <val>fr</val>
              <val>fr</val>
              <val>fr</val>
              <val>fr</val>
              <val>fr</val>
              <val>fr</val>
              <val>fr</val>
            </prototypes>
            <n_build>
              <val>15</val>
              <val>16</val>
              <val>13</val>
              <val>17</val>
              <val>17</val>
              <val>17</val>
              <val>15</val>
              <val>18</val>
              <val>15</val>
              <val>17</val>
              <val>15</val>
              <val>20</val>
              <val>15</val>
              <val>17</val>
              <val>18</val>
              <val>18</val>
              <val>15</val>
              <val>21</val>
              <val>16</val>
              <val>18</val>
              <val>16</val>
              <val>20</val>
              <val>16</val>
              <val>20</val>
              <val>17</val>
              <val>22</val>
              <val>16</val>
              <val>18</val>
              <val>18</val>
              <val>22</val>
              <val>16</val>
              <val>20</val>
              <val>21</val>
              <val>20</val>
              <val>18</val>
              <val>22</val>
              <val>18</val>
              <val>13</val>
              <val>13</val>
              <val>15</val>
              <val>13</val>
              <val>15</val>
              <val>13</val>
              <val>15</val>
              <val>13</val>
              <val>16</val>
              <val>15</val>
              <val>16</val>
              <val>13</val>
              <val>16</val>
              <val>16</val>
              <val>16</val>
              <val>16</val>
              <val>16</val>
              <val>17</val>
              <val>17</val>
              <val>17</val>
              <val>17</val>
              <val>16</val>
              <val>18</val>
              <val>17</val>
              <val>18</val>
              <val>21</val>
              <val>20</val>
              <val>21</val>
              <val>20</val>
              <val>21</val>
              <val>22</val>
              <val>21</val>
              <val>22</val>
              <val>22</val>
              <val>22</val>
              <val>25</val>
              <val>21</val>
              <val>22</val>
              <val>22</val>
              <val>22</val>
              <val>30</val>
              <val>28</val>
              <val>32</val>
              <val>30</val>
              <val>31</val>
              <val>28</val>
              <val>32</val>
              <val>32</val>
              <val>32</val>
              <val>30</val>
              <val>35</val>
              <val>31</val>
              <val>32</val>
              <val>31</val>
              <val>37</val>
              <val>31</val>
              <val>34</val>
              <val>35</val>
              <val>35</val>
              <val>32</val>
              <val>39</val>
            </n_build>
            <build_times>
              <val>1848</val>
              <val>1860</val>
              <val>1872</val>
              <val>1884</val>
              <val>1896</val>
              <val>1908</val>
              <val>1920</val>
              <val>1932</val>
              <val>1944</val>
              <val>1956</val>
              <val>1968</val>
              <val>1980</val>
              <val>1992</val>
              <val>2004</val>
              <val>2016</val>
              <val>2028</val>
              <val>2040</val>
              <val>2052</val>
              <val>2064</val>
              <val>2076</val>
              <val>2088</val>
              <val>2100</val>
              <val>2112</val>
              <val>2124</val>
              <val>2136</val>
              <val>2148</val>
              <val>2160</val>
              <val>2172</val>
              <val>2184</val>
              <val>2196</val>
              <val>2208</val>
              <val>2220</val>
              <val>2232</val>
              <val>2244</val>
              <val>2256</val>
              <val>2268</val>
              <val>2280</val>
              <val>2292</val>
              <val>2304</val>
              <val>2316</val>
              <val>2328</val>
              <val>2340</val>
              <val>2352</val>
              <val>2364</val>
              <val>2376</val>
              <val>2388</val>
              <val>2400</val>
              <val>2412</val>
              <val>2424</val>
              <val>2436</val>
              <val>2448</val>
              <val>2460</val>
              <val>2472</val>
              <val>2484</val>
              <val>2496</val>
              <val>2508</val>
              <val>2520</val>
              <val>2532</val>
              <val>2544</val>
              <val>2556</val>
              <val>2568</val>
              <val>2580</val>
              <val>2592</val>
              <val>2604</val>
              <val>2616</val>
              <val>2628</val>
              <val>2640</val>
              <val>2652</val>
              <val>2664</val>
              <val>2676</val>
              <val>2688</val>
              <val>2700</val>
              <val>2712</val>
              <val>2724</val>
              <val>2736</val>
              <val>2748</val>
              <val>2760</val>
              <val>2772</val>
              <val>2784</val>
              <val>2796</val>
              <val>2808</val>
              <val>2820</val>
              <val>2832</val>
              <val>2844</val>
              <val>2856</val>
              <val>2868</val>
              <val>2880</val>
              <val>2892</val>
              <val>2904</val>
              <val>2916</val>
              <val>2928</val>
              <val>2940</val>
              <val>2952</val>
              <val>2964</val>
              <val>2976</val>
              <val>2988</val>
              <val>3000</val>
              <val>3012</val>
            </build_times>
          </DeployInst>
        </config>
    </institution>

    <institution>
      <name>lwr_new_inst</name>
      <config>
        <DeployInst>
          <build_times>
            <val>1116</val>
            <val>1140</val>
            <val>1188</val>
            <val>1212</val>
            <val>1260</val>
            <val>1284</val>
            <val>1308</val>
            <val>1360</val>
            <val>1388</val>
            <val>1416</val>
            <val>1428</val>
            <val>1440</val>
            <val>1452</val>
            <val>1464</val>
            <val>1476</val>
            <val>1488</val>
            <val>1500</val>
            <val>1512</val>
            <val>1524</val>
            <val>1536</val>
            <val>1548</val>
            <val>1560</val>
            <val>1572</val>
            <val>1584</val>
            <val>1596</val>
            <val>1608</val>
            <val>1620</val>
            <val>1632</val>
            <val>1644</val>
            <val>1656</val>
            <val>1668</val>
            <val>1680</val>
            <val>1692</val>
            <val>1704</val>
            <val>1716</val>
            <val>1728</val>
            <val>1740</val>
            <val>1752</val>
            <val>1764</val>
            <val>1776</val>
            <val>1780</val>
            <val>1800</val>
            <val>1809</val>
            <val>1818</val>
            <val>1827</val>
          </build_times>
          <n_build>
            <val>1</val>
            <val>1</val>
            <val>1</val>
            <val>1</val>
            <val>1</val>
              <val>1</val>
              <val>2</val>
              <val>2</val>
              <val>2</val>
              <val>3</val>
              <val>2</val>
              <val>2</val>
              <val>2</val>
              <val>2</val>
              <val>2</val>
              <val>2</val>
              <val>2</val>
              <val>2</val>
              <val>3</val>
              <val>3</val>
              <val>2</val>
              <val>2</val>
              <val>3</val>
              <val>3</val>
              <val>3</val>
              <val>3</val>
              <val>3</val>
              <val>3</val>
              <val>3</val>
              <val>3</val>
              <val>4</val>
              <val>4</val>
              <val>4</val>
              <val>4</val>
              <val>3</val>
              <val>3</val>
              <val>3</val>
              <val>4</val>
              <val>5</val>
              <val>5</val>
              <val>6</val>
              <val>4</val>
              <val>4</val>
              <val>4</val>
              <val>4</val>
          </n_build>
          <prototypes>
            <val>lwr</val>
            <val>lwr</val>
            <val>lwr</val>
            <val>lwr</val>
            <val>lwr</val>
            <val>lwr</val>
            <val>lwr</val>
            <val>lwr</val>
            <val>lwr</val>
            <val>lwr</val>
            <val>lwr</val>
            <val>lwr</val>
            <val>lwr</val>
            <val>lwr</val>
            <val>lwr</val>
            <val>lwr</val>
            <val>lwr</val>
            <val>lwr</val>
            <val>lwr</val>
            <val>lwr</val>
            <val>lwr</val>
            <val>lwr</val>
            <val>lwr</val>
            <val>lwr</val>
            <val>lwr</val>
            <val>lwr</val>
            <val>lwr</val>
            <val>lwr</val>
            <val>lwr</val>
            <val>lwr</val>
            <val>lwr</val>
            <val>lwr</val>
            <val>lwr</val>
            <val>lwr</val>
            <val>lwr</val>
            <val>lwr</val>
            <val>lwr</val>
            <val>lwr</val>
            <val>lwr</val>
            <val>lwr</val>
            <val>lwr</val>
            <val>lwr</val>
            <val>lwr</val>
            <val>lwr</val>
            <val>lwr</val>
          </prototypes>
        </DeployInst>
      </config>
    </institution>

    <name>USA</name>
  </region>

<!-- Recipes -->
  <recipe>
    <name>natl_u_recipe</name>
    <basis>mass</basis>
    <nuclide> <id>U235</id> <comp>0.711</comp> </nuclide>
    <nuclide> <id>U238</id> <comp>99.289</comp> </nuclide>
  </recipe>

  <recipe>
    <name>uox_fuel_recipe</name>
    <basis>mass</basis>
     <nuclide> <id>U234</id>  <comp>0.0002558883</comp> </nuclide>
     <nuclide> <id>U235</id>  <comp>0.0319885317</comp> </nuclide>
     <nuclide> <id>U238</id>  <comp>0.96775558</comp> </nuclide>
  </recipe>

  <recipe>
    <name>depleted_u</name>
    <basis>mass</basis>
    <nuclide> <id>U235</id><comp>0.003</comp></nuclide>
    <nuclide><id>U238</id><comp>0.997</comp></nuclide>
  </recipe>

  <recipe>
    <name>mox_fuel_recipe</name>
    <basis>mass</basis>
   <nuclide> <id>U234</id>  <comp>9.7224110389438E-05</comp> </nuclide>
   <nuclide> <id>U235</id>  <comp>0.0039469814</comp> </nuclide>
   <nuclide> <id>U236</id>  <comp>0.0021573569</comp> </nuclide>
   <nuclide> <id>U238</id>  <comp>0.8665733427</comp> </nuclide>
   <nuclide> <id>Np237</id>  <comp>0.0060565044</comp> </nuclide>
   <nuclide> <id>Pu238</id>  <comp>0.0030040068</comp> </nuclide>
   <nuclide> <id>Pu239</id>  <comp>0.0606135352</comp> </nuclide>
   <nuclide> <id>Pu240</id>  <comp>0.0286774758</comp> </nuclide>
   <nuclide> <id>Pu241</id>  <comp>0.0134998465</comp> </nuclide>
   <nuclide> <id>Pu242</id>  <comp>0.0084034605</comp> </nuclide>
   <nuclide> <id>Am241</id>  <comp>0.0042991968</comp> </nuclide>
   <nuclide> <id>Am242m</id>  <comp>7.73428708584307E-06</comp> </nuclide>
   <nuclide> <id>Am243</id>  <comp>0.0019207217</comp> </nuclide>
   <nuclide> <id>Cm243</id>  <comp>6.47352555460846E-06</comp> </nuclide>
   <nuclide> <id>Cm244</id>  <comp>0.0006812961</comp> </nuclide>
   <nuclide> <id>Cm245</id>  <comp>5.48431266087054E-05</comp> </nuclide>
  </recipe>

  <recipe>
    <name>uox_U</name>
    <basis>mass</basis>
    <nuclide> <id>U232</id>  <comp>1.39991809249232E-10</comp> </nuclide>
   <nuclide> <id>U233</id>  <comp>1.31692294843742E-09</comp> </nuclide>
   <nuclide> <id>U234</id>  <comp>0.0001558909</comp> </nuclide>
   <nuclide> <id>U235</id>  <comp>0.0080635282</comp> </nuclide>
   <nuclide> <id>U236</id>  <comp>0.0038647739</comp> </nuclide>
   <nuclide> <id>U238</id>  <comp>0.9441447592</comp> </nuclide>
</recipe>

  <recipe>
    <name>uox_used_fuel_recipe</name>
    <basis>mass</basis>
<<<<<<< HEAD
    <nuclide> <id>He4</id>  <comp>9.47457840128509E-07</comp> </nuclide> 
   <nuclide> <id>Ra226</id>  <comp>9.78856442957042E-14</comp> </nuclide> 
   <nuclide> <id>Ra228</id>  <comp>2.75087759176098E-20</comp> </nuclide> 
   <nuclide> <id>Pb206</id>  <comp>5.57475193532078E-18</comp> </nuclide> 
   <nuclide> <id>Pb207</id>  <comp>1.68592497990149E-15</comp> </nuclide> 
   <nuclide> <id>Pb208</id>  <comp>3.6888358546006E-12</comp> </nuclide> 
   <nuclide> <id>Pb210</id>  <comp>3.02386544437848E-19</comp> </nuclide> 
   <nuclide> <id>Th228</id>  <comp>8.47562285269577E-12</comp> </nuclide> 
   <nuclide> <id>Th229</id>  <comp>2.72787861516683E-12</comp> </nuclide> 
   <nuclide> <id>Th230</id>  <comp>2.6258831537493E-09</comp> </nuclide> 
   <nuclide> <id>Th232</id>  <comp>4.17481422959E-10</comp> </nuclide> 
   <nuclide> <id>Bi209</id>  <comp>6.60770597104927E-16</comp> </nuclide> 
   <nuclide> <id>Ac227</id>  <comp>3.0968621961773E-14</comp> </nuclide> 
   <nuclide> <id>Pa231</id>  <comp>9.24658854635179E-10</comp> </nuclide> 
   <nuclide> <id>U232</id>  <comp>0.000000001</comp> </nuclide> 
   <nuclide> <id>U233</id>  <comp>2.21390148606282E-09</comp> </nuclide> 
   <nuclide> <id>U234</id>  <comp>0.0001718924</comp> </nuclide> 
   <nuclide> <id>U235</id>  <comp>0.0076486597</comp> </nuclide> 
   <nuclide> <id>U236</id>  <comp>0.0057057461</comp> </nuclide> 
   <nuclide> <id>U238</id>  <comp>0.9208590237</comp> </nuclide> 
   <nuclide> <id>Np237</id>  <comp>0.0006091729</comp> </nuclide> 
   <nuclide> <id>Pu238</id>  <comp>0.000291487</comp> </nuclide> 
   <nuclide> <id>Pu239</id>  <comp>0.0060657301</comp> </nuclide> 
   <nuclide> <id>Pu240</id>  <comp>0.0029058707</comp> </nuclide> 
   <nuclide> <id>Pu241</id>  <comp>0.0017579218</comp> </nuclide> 
   <nuclide> <id>Pu242</id>  <comp>0.0008638616</comp> </nuclide> 
   <nuclide> <id>Pu244</id>  <comp>2.86487251922763E-08</comp> </nuclide> 
   <nuclide> <id>Am241</id>  <comp>6.44271331287386E-05</comp> </nuclide> 
   <nuclide> <id>Am242m</id>  <comp>8.53362027193319E-07</comp> </nuclide> 
   <nuclide> <id>Am243</id>  <comp>0.0001983912</comp> </nuclide> 
   <nuclide> <id>Cm242</id>  <comp>2.58988475560194E-05</comp> </nuclide> 
   <nuclide> <id>Cm243</id>  <comp>0.000000771</comp> </nuclide> 
   <nuclide> <id>Cm244</id>  <comp>8.5616190260478E-05</comp> </nuclide> 
   <nuclide> <id>Cm245</id>  <comp>5.72174539442251E-06</comp> </nuclide> 
   <nuclide> <id>Cm246</id>  <comp>7.29567535786554E-07</comp> </nuclide> 
   <nuclide> <id>Cm247</id>  <comp>0.00000001</comp> </nuclide> 
   <nuclide> <id>Cm248</id>  <comp>7.69165773748653E-10</comp> </nuclide> 
   <nuclide> <id>Cm250</id>  <comp>4.2808095130239E-18</comp> </nuclide> 
   <nuclide> <id>Cf249</id>  <comp>1.64992658175413E-12</comp> </nuclide> 
   <nuclide> <id>Cf250</id>  <comp>2.04190913935875E-12</comp> </nuclide> 
   <nuclide> <id>Cf251</id>  <comp>9.86556100338561E-13</comp> </nuclide> 
   <nuclide> <id>Cf252</id>  <comp>6.57970721693466E-13</comp> </nuclide> 
   <nuclide> <id>H3</id>  <comp>8.58461800264195E-08</comp> </nuclide> 
   <nuclide> <id>C14</id>  <comp>4.05781943561107E-11</comp> </nuclide> 
   <nuclide> <id>Kr81</id>  <comp>4.21681236076192E-11</comp> </nuclide> 
   <nuclide> <id>Kr85</id>  <comp>3.44484671160181E-05</comp> </nuclide> 
   <nuclide> <id>Sr90</id>  <comp>0.0007880649</comp> </nuclide> 
   <nuclide> <id>Tc99</id>  <comp>0.0011409492</comp> </nuclide> 
   <nuclide> <id>I129</id>  <comp>0.0002731878</comp> </nuclide> 
   <nuclide> <id>Cs134</id>  <comp>0.0002300898</comp> </nuclide> 
   <nuclide> <id>Cs135</id>  <comp>0.0006596706</comp> </nuclide> 
   <nuclide> <id>Cs137</id>  <comp>0.0018169192</comp> </nuclide> 
   <nuclide> <id>H1</id>  <comp>0.0477938151</comp> </nuclide> 
  </recipe> 
=======
     <nuclide> <id>He4</id>  <comp>2.09687731425456E-07</comp> </nuclide>
   <nuclide> <id>Ra226</id>  <comp>1.18893043712383E-14</comp> </nuclide>
   <nuclide> <id>Ra228</id>  <comp>6.05164592554536E-21</comp> </nuclide>
   <nuclide> <id>Pb206</id>  <comp>7.66855132237399E-20</comp> </nuclide>
   <nuclide> <id>Pb207</id>  <comp>6.51861860354101E-17</comp> </nuclide>
   <nuclide> <id>Pb208</id>  <comp>1.2309279798986E-13</comp> </nuclide>
   <nuclide> <id>Pb210</id>  <comp>2.49685391210951E-20</comp> </nuclide>
   <nuclide> <id>Th228</id>  <comp>6.56361597079969E-13</comp> </nuclide>
   <nuclide> <id>Th229</id>  <comp>1.70690013134599E-13</comp> </nuclide>
   <nuclide> <id>Th230</id>  <comp>0.000000001</comp> </nuclide>
   <nuclide> <id>Th232</id>  <comp>1.56490843910748E-10</comp> </nuclide>
   <nuclide> <id>Bi209</id>  <comp>2.5848487636376E-17</comp> </nuclide>
   <nuclide> <id>Ac227</id>  <comp>3.45679774696139E-15</comp> </nuclide>
   <nuclide> <id>Pa231</id>  <comp>2.25186824592336E-10</comp> </nuclide>
   <nuclide> <id>U232</id>  <comp>1.39991809249232E-10</comp> </nuclide>
   <nuclide> <id>U233</id>  <comp>1.31692294843742E-09</comp> </nuclide>
   <nuclide> <id>U234</id>  <comp>0.0001558909</comp> </nuclide>
   <nuclide> <id>U235</id>  <comp>0.0080635282</comp> </nuclide>
   <nuclide> <id>U236</id>  <comp>0.0038647739</comp> </nuclide>
   <nuclide> <id>U238</id>  <comp>0.9441447592</comp> </nuclide>
   <nuclide> <id>Np237</id>  <comp>0.0003316806</comp> </nuclide>
   <nuclide> <id>Pu238</id>  <comp>0.0001076937</comp> </nuclide>
   <nuclide> <id>Pu239</id>  <comp>0.0050287058</comp> </nuclide>
   <nuclide> <id>Pu240</id>  <comp>0.0022528682</comp> </nuclide>
   <nuclide> <id>Pu241</id>  <comp>0.0012229284</comp> </nuclide>
   <nuclide> <id>Pu242</id>  <comp>0.0004725724</comp> </nuclide>
   <nuclide> <id>Pu244</id>  <comp>1.24592710231816E-08</comp> </nuclide>
   <nuclide> <id>Am241</id>  <comp>2.97982565401936E-05</comp> </nuclide>
   <nuclide> <id>Am242m</id>  <comp>3.55779183791976E-07</comp> </nuclide>
   <nuclide> <id>Am243</id>  <comp>7.89053833418348E-05</comp> </nuclide>
   <nuclide> <id>Cm242</id>  <comp>1.15793225079007E-05</comp> </nuclide>
   <nuclide> <id>Cm243</id>  <comp>0.00000024</comp> </nuclide>
   <nuclide> <id>Cm244</id>  <comp>2.20987070314859E-05</comp> </nuclide>
   <nuclide> <id>Cm245</id>  <comp>1.02693991499258E-06</comp> </nuclide>
   <nuclide> <id>Cm246</id>  <comp>9.56844016218499E-08</comp> </nuclide>
   <nuclide> <id>Cm247</id>  <comp>8.39550878897535E-10</comp> </nuclide>
   <nuclide> <id>Cm248</id>  <comp>4.3267468472959E-11</comp> </nuclide>
   <nuclide> <id>Cm250</id>  <comp>1.99688316479083E-19</comp> </nuclide>
   <nuclide> <id>Cf249</id>  <comp>4.3937429274366E-14</comp> </nuclide>
   <nuclide> <id>Cf250</id>  <comp>8.11752505346616E-14</comp> </nuclide>
   <nuclide> <id>Cf251</id>  <comp>3.16081506454872E-14</comp> </nuclide>
   <nuclide> <id>H3</id>  <comp>5.74866365267024E-08</comp> </nuclide>
   <nuclide> <id>C14</id>  <comp>2.63084607239092E-11</comp> </nuclide>
   <nuclide> <id>Kr81</id>  <comp>2.16087356991135E-11</comp> </nuclide>
   <nuclide> <id>Kr85</id>  <comp>2.41685859253852E-05</comp> </nuclide>
   <nuclide> <id>Sr90</id>  <comp>0.0005372686</comp> </nuclide>
   <nuclide> <id>Tc99</id>  <comp>0.0007822542</comp> </nuclide>
   <nuclide> <id>I129</id>  <comp>0.0001810894</comp> </nuclide>
   <nuclide> <id>Cs134</id>  <comp>0.0001230928</comp> </nuclide>
   <nuclide> <id>Cs135</id>  <comp>0.0003052821</comp> </nuclide>
   <nuclide> <id>Cs137</id>  <comp>0.0012009297</comp> </nuclide>
  </recipe>
>>>>>>> f6f8420d

<recipe>
    <name>mox_U</name>
    <basis>mass</basis>
    <nuclide> <id>U232</id>  <comp>0.000000008</comp> </nuclide>
   <nuclide> <id>U233</id>  <comp>5.52862186184228E-09</comp> </nuclide>
   <nuclide> <id>U234</id>  <comp>0.0001627099</comp> </nuclide>
   <nuclide> <id>U235</id>  <comp>0.0001995866</comp> </nuclide>
   <nuclide> <id>U236</id>  <comp>0.0003138632</comp> </nuclide>
   <nuclide> <id>U238</id>  <comp>0.8081542214</comp> </nuclide>
</recipe>
  <recipe>
    <name>sfr_spent_mox_recipe</name>
    <basis>mass</basis>
    <nuclide> <id>He4</id>  <comp>2.09831385957263E-05</comp> </nuclide>
     <nuclide> <id>Ra226</id>  <comp>3.72988283859146E-14</comp> </nuclide>
     <nuclide> <id>Ra228</id>  <comp>2.31188391399821E-20</comp> </nuclide>
     <nuclide> <id>Pb206</id>  <comp>6.86482161284288E-19</comp> </nuclide>
     <nuclide> <id>Pb207</id>  <comp>1.60084931913672E-16</comp> </nuclide>
     <nuclide> <id>Pb208</id>  <comp>2.26797455006134E-10</comp> </nuclide>
     <nuclide> <id>Pb210</id>  <comp>3.49859039813661E-17</comp> </nuclide>
     <nuclide> <id>Th228</id>  <comp>4.35671155143007E-10</comp> </nuclide>
     <nuclide> <id>Th229</id>  <comp>1.59429663122883E-11</comp> </nuclide>
     <nuclide> <id>Th230</id>  <comp>1.80332447925928E-09</comp> </nuclide>
     <nuclide> <id>Th232</id>  <comp>2.2342415209649E-10</comp> </nuclide>
     <nuclide> <id>Bi209</id>  <comp>9.91098670972432E-14</comp> </nuclide>
     <nuclide> <id>Ac227</id>  <comp>4.19385789764795E-15</comp> </nuclide>
     <nuclide> <id>Pa231</id>  <comp>1.16795363584767E-10</comp> </nuclide>
     <nuclide> <id>U232</id>  <comp>0.000000037</comp> </nuclide>
     <nuclide> <id>U233</id>  <comp>1.01208961711884E-08</comp> </nuclide>
     <nuclide> <id>U234</id>  <comp>0.0001826351</comp> </nuclide>
     <nuclide> <id>U235</id>  <comp>0.0015174339</comp> </nuclide>
     <nuclide> <id>U236</id>  <comp>0.0017173994</comp> </nuclide>
     <nuclide> <id>U238</id>  <comp>0.7984778666</comp> </nuclide>
     <nuclide> <id>Np237</id>  <comp>0.0032273328</comp> </nuclide>
     <nuclide> <id>Pu238</id>  <comp>0.0032183434</comp> </nuclide>
     <nuclide> <id>Pu239</id>  <comp>0.0778531673</comp> </nuclide>
     <nuclide> <id>Pu240</id>  <comp>0.028550189</comp> </nuclide>
     <nuclide> <id>Pu241</id>  <comp>0.0058633536</comp> </nuclide>
     <nuclide> <id>Pu242</id>  <comp>0.0064253773</comp> </nuclide>
     <nuclide> <id>Pu244</id>  <comp>2.27899884799438E-08</comp> </nuclide>
     <nuclide> <id>Am241</id>  <comp>0.0033014527</comp> </nuclide>
     <nuclide> <id>Am242m</id>  <comp>0.0001582138</comp> </nuclide>
     <nuclide> <id>Am243</id>  <comp>0.0015915546</comp> </nuclide>
     <nuclide> <id>Cm242</id>  <comp>0.0001420473</comp> </nuclide>
     <nuclide> <id>Cm243</id>  <comp>7.76545331153907E-06</comp> </nuclide>
     <nuclide> <id>Cm244</id>  <comp>0.0007042559</comp> </nuclide>
     <nuclide> <id>Cm245</id>  <comp>0.0001137771</comp> </nuclide>
     <nuclide> <id>Cm246</id>  <comp>9.68418596174143E-06</comp> </nuclide>
     <nuclide> <id>Cm247</id>  <comp>2.57107923346194E-07</comp> </nuclide>
     <nuclide> <id>Cm248</id>  <comp>1.46649994206004E-08</comp> </nuclide>
     <nuclide> <id>Cm250</id>  <comp>2.18505326076478E-15</comp> </nuclide>
     <nuclide> <id>Cf249</id>  <comp>2.14871674305275E-10</comp> </nuclide>
     <nuclide> <id>Cf250</id>  <comp>2.14974082800981E-11</comp> </nuclide>
     <nuclide> <id>Cf251</id>  <comp>5.8386251729569E-13</comp> </nuclide>
     <nuclide> <id>Cf252</id>  <comp>1.19541703503733E-14</comp> </nuclide>
     <nuclide> <id>H3</id>  <comp>1.68687609187297E-07</comp> </nuclide>
     <nuclide> <id>Kr81</id>  <comp>6.9089136516688E-12</comp> </nuclide>
     <nuclide> <id>Kr85</id>  <comp>2.85706925795958E-05</comp> </nuclide>
     <nuclide> <id>Sr90</id>  <comp>0.0005419393</comp> </nuclide>
     <nuclide> <id>Tc99</id>  <comp>0.0016116915</comp> </nuclide>
     <nuclide> <id>I129</id>  <comp>0.0004920099</comp> </nuclide>
     <nuclide> <id>Cs134</id>  <comp>5.14541088482533E-05</comp> </nuclide>
     <nuclide> <id>Cs135</id>  <comp>0.0027578425</comp> </nuclide>
     <nuclide> <id>Cs137</id>  <comp>0.0024408536</comp> </nuclide>
     <nuclide> <id>H1</id>  <comp>0.05899229217972462</comp> </nuclide>

  </recipe>

</simulation><|MERGE_RESOLUTION|>--- conflicted
+++ resolved
@@ -1299,7 +1299,6 @@
   <recipe>
     <name>uox_used_fuel_recipe</name>
     <basis>mass</basis>
-<<<<<<< HEAD
     <nuclide> <id>He4</id>  <comp>9.47457840128509E-07</comp> </nuclide> 
    <nuclide> <id>Ra226</id>  <comp>9.78856442957042E-14</comp> </nuclide> 
    <nuclide> <id>Ra228</id>  <comp>2.75087759176098E-20</comp> </nuclide> 
@@ -1354,60 +1353,6 @@
    <nuclide> <id>Cs137</id>  <comp>0.0018169192</comp> </nuclide> 
    <nuclide> <id>H1</id>  <comp>0.0477938151</comp> </nuclide> 
   </recipe> 
-=======
-     <nuclide> <id>He4</id>  <comp>2.09687731425456E-07</comp> </nuclide>
-   <nuclide> <id>Ra226</id>  <comp>1.18893043712383E-14</comp> </nuclide>
-   <nuclide> <id>Ra228</id>  <comp>6.05164592554536E-21</comp> </nuclide>
-   <nuclide> <id>Pb206</id>  <comp>7.66855132237399E-20</comp> </nuclide>
-   <nuclide> <id>Pb207</id>  <comp>6.51861860354101E-17</comp> </nuclide>
-   <nuclide> <id>Pb208</id>  <comp>1.2309279798986E-13</comp> </nuclide>
-   <nuclide> <id>Pb210</id>  <comp>2.49685391210951E-20</comp> </nuclide>
-   <nuclide> <id>Th228</id>  <comp>6.56361597079969E-13</comp> </nuclide>
-   <nuclide> <id>Th229</id>  <comp>1.70690013134599E-13</comp> </nuclide>
-   <nuclide> <id>Th230</id>  <comp>0.000000001</comp> </nuclide>
-   <nuclide> <id>Th232</id>  <comp>1.56490843910748E-10</comp> </nuclide>
-   <nuclide> <id>Bi209</id>  <comp>2.5848487636376E-17</comp> </nuclide>
-   <nuclide> <id>Ac227</id>  <comp>3.45679774696139E-15</comp> </nuclide>
-   <nuclide> <id>Pa231</id>  <comp>2.25186824592336E-10</comp> </nuclide>
-   <nuclide> <id>U232</id>  <comp>1.39991809249232E-10</comp> </nuclide>
-   <nuclide> <id>U233</id>  <comp>1.31692294843742E-09</comp> </nuclide>
-   <nuclide> <id>U234</id>  <comp>0.0001558909</comp> </nuclide>
-   <nuclide> <id>U235</id>  <comp>0.0080635282</comp> </nuclide>
-   <nuclide> <id>U236</id>  <comp>0.0038647739</comp> </nuclide>
-   <nuclide> <id>U238</id>  <comp>0.9441447592</comp> </nuclide>
-   <nuclide> <id>Np237</id>  <comp>0.0003316806</comp> </nuclide>
-   <nuclide> <id>Pu238</id>  <comp>0.0001076937</comp> </nuclide>
-   <nuclide> <id>Pu239</id>  <comp>0.0050287058</comp> </nuclide>
-   <nuclide> <id>Pu240</id>  <comp>0.0022528682</comp> </nuclide>
-   <nuclide> <id>Pu241</id>  <comp>0.0012229284</comp> </nuclide>
-   <nuclide> <id>Pu242</id>  <comp>0.0004725724</comp> </nuclide>
-   <nuclide> <id>Pu244</id>  <comp>1.24592710231816E-08</comp> </nuclide>
-   <nuclide> <id>Am241</id>  <comp>2.97982565401936E-05</comp> </nuclide>
-   <nuclide> <id>Am242m</id>  <comp>3.55779183791976E-07</comp> </nuclide>
-   <nuclide> <id>Am243</id>  <comp>7.89053833418348E-05</comp> </nuclide>
-   <nuclide> <id>Cm242</id>  <comp>1.15793225079007E-05</comp> </nuclide>
-   <nuclide> <id>Cm243</id>  <comp>0.00000024</comp> </nuclide>
-   <nuclide> <id>Cm244</id>  <comp>2.20987070314859E-05</comp> </nuclide>
-   <nuclide> <id>Cm245</id>  <comp>1.02693991499258E-06</comp> </nuclide>
-   <nuclide> <id>Cm246</id>  <comp>9.56844016218499E-08</comp> </nuclide>
-   <nuclide> <id>Cm247</id>  <comp>8.39550878897535E-10</comp> </nuclide>
-   <nuclide> <id>Cm248</id>  <comp>4.3267468472959E-11</comp> </nuclide>
-   <nuclide> <id>Cm250</id>  <comp>1.99688316479083E-19</comp> </nuclide>
-   <nuclide> <id>Cf249</id>  <comp>4.3937429274366E-14</comp> </nuclide>
-   <nuclide> <id>Cf250</id>  <comp>8.11752505346616E-14</comp> </nuclide>
-   <nuclide> <id>Cf251</id>  <comp>3.16081506454872E-14</comp> </nuclide>
-   <nuclide> <id>H3</id>  <comp>5.74866365267024E-08</comp> </nuclide>
-   <nuclide> <id>C14</id>  <comp>2.63084607239092E-11</comp> </nuclide>
-   <nuclide> <id>Kr81</id>  <comp>2.16087356991135E-11</comp> </nuclide>
-   <nuclide> <id>Kr85</id>  <comp>2.41685859253852E-05</comp> </nuclide>
-   <nuclide> <id>Sr90</id>  <comp>0.0005372686</comp> </nuclide>
-   <nuclide> <id>Tc99</id>  <comp>0.0007822542</comp> </nuclide>
-   <nuclide> <id>I129</id>  <comp>0.0001810894</comp> </nuclide>
-   <nuclide> <id>Cs134</id>  <comp>0.0001230928</comp> </nuclide>
-   <nuclide> <id>Cs135</id>  <comp>0.0003052821</comp> </nuclide>
-   <nuclide> <id>Cs137</id>  <comp>0.0012009297</comp> </nuclide>
-  </recipe>
->>>>>>> f6f8420d
 
 <recipe>
     <name>mox_U</name>
