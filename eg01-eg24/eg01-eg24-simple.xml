--- conflicted
+++ resolved
@@ -1349,16 +1349,11 @@
    <recipe>
     <name>sfr_waste_recipe</name>
     <basis>mass</basis>
-<<<<<<< HEAD
-     <nuclide> <id>U238</id>  <comp>77.331266</comp> </nuclide> 
-     <nuclide> <id>Pu239</id>  <comp>13.818734</comp> </nuclide> 
-     <nuclide> <id>Cs137</id>  <comp>7.84</comp> </nuclide> 
-=======
      <nuclide> <id>U238</id>  <comp>78.122</comp> </nuclide> 
      <nuclide> <id>Pu239</id>  <comp>13.809</comp> </nuclide> 
      <nuclide> <id>Am241</id> <comp>0.15</comp> </nuclide>
      <nuclide> <id>Cs137</id>  <comp>7.919</comp> </nuclide> 
->>>>>>> 8ab287cf
+
   </recipe> 
 
 </simulation>