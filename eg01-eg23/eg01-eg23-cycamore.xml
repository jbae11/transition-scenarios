<!--
****************************************
COMMODITY (RECIPE)

sfr_fuel(sfr_fuel_recipe)
sfr_waste(sfr_waste_recipe)

uox(uox_recipe)
uox_waste(uox_waste_recipe)
****************************************

transition starts at 2015 and runs for 200 years
100 GWe of LWR installed Capacity (90% CF)
1 % Assumed annual growth in nuclear energy

Legacy LWRs (Before 2015)
Half 60 year lifetime
Other half 80 Year lifetime
40% thermal efficiency

New LWRs (After 2015)
Fast Reactors available 2050
80 year lifetime

Fast Reactors (After 2050)
80 year lifetime

if out of Dep U use Nat U

****************************************
SFR input fuel (Driver + Blanket)
Mass = 9263.48 kg (14/1/3 batch)
"sfr_fuel"
****************************************
SFR:
84.3% Driver
    15.3% of Driver Pu
    84.7% Rep U
15.7% Blanket
    100% of Blanket Dep U

Total (5867 kg / 14months)
    12.9% Pu
    15.7% dep U
    71.4% Rep U
****************************************

****************************************
SFR output fuel recipe:
UOX_to_100_FR_mtl_sf_5
****************************************

-->

<simulation>
    <control>
        <!-- 1959 to 2211 -->
        <duration>3024</duration>
        <startmonth>1</startmonth>
        <startyear>1959</startyear>
    </control>

  <archetypes>
    <spec>
      <lib>cycamore</lib>
      <name>Source</name>
    </spec>
    <spec>
      <lib>cycamore</lib>
      <name>Sink</name>
    </spec> 
    <spec>
      <lib>cycamore</lib>
      <name>Reactor</name>
    </spec>
    <spec>
        <lib>cycamore</lib>
        <name>Mixer</name>
    </spec>
    <spec>
      <lib>agents</lib>
      <name>NullRegion</name>
    </spec>
    <spec>
      <lib>agents</lib>
      <name>NullInst</name>
    </spec>
    <spec>
      <lib>cycamore</lib>
      <name>Separations</name>
    </spec>
    <spec>
      <lib>cycamore</lib>
      <name>DeployInst</name>
    </spec>
    <spec>
      <lib>cycamore</lib>
      <name>Separations</name>
    </spec>
    <spec>
      <lib>cycamore</lib>
      <name>Enrichment</name>
    </spec>
    <spec>
      <lib>cycamore</lib>
      <name>FuelFab</name>
    </spec>
    <spec>
      <lib>cycamore</lib>
      <name>Storage</name>
    </spec>
  </archetypes>


  <facility>
    <config>
      <Source>
        <outcommod>natl_u</outcommod>
        <throughput>1E299</throughput>
        <outrecipe>natl_u_recipe</outrecipe>
      </Source>
    </config>
    <name>mine</name>
  </facility>

  <facility>
    <name>enrichment</name>
    <config>
      <Enrichment>
        <feed_commod>natl_u</feed_commod>
        <feed_recipe>natl_u_recipe</feed_recipe>
        <product_commod>uox</product_commod>
        <tails_assay>0.003</tails_assay>
        <tails_commod>tailings</tails_commod>
        <swu_capacity>1E100</swu_capacity>
        <initial_feed>1E100</initial_feed>
      </Enrichment>
    </config>
  </facility>


  <facility>
    <name>sfr_mixer</name>
    <config>
        <Mixer>
            <in_streams>
                <stream>
                    <info>
                        <mixing_ratio>0.129</mixing_ratio>
                        <buf_size>1e100</buf_size>
                    </info>
                    <commodities>
                        <item>
                            <commodity>uox_Pu</commodity>
                            <pref>1.0</pref>
                        </item>
                        <item>
                            <commodity>sfr_Pu</commodity>
                            <pref>2.0</pref>
                        </item>                        
                    </commodities>
                </stream>
                <stream>
                    <info>
                        <mixing_ratio>0.714</mixing_ratio>
                        <buf_size>1e100</buf_size>
                    </info>
                    <commodities>
                        <item>
                            <commodity>uox_U</commodity>
                            <pref>1.0</pref>
                        </item>
                        <item>
                            <commodity>sfr_U</commodity>
                            <pref>1.0</pref>
                        </item>                        
                    </commodities>
                </stream>
                <stream>
                    <info>
                        <mixing_ratio>0.157</mixing_ratio>
                        <buf_size>1e100</buf_size>
                    </info>
                    <commodities>
                        <item>
                            <commodity>tailings</commodity>
                            <pref>2.0</pref>
                        </item>
                        <item>
                            <commodity>natl_u</commodity>
                            <pref>1.0</pref>
                        </item>
                    </commodities>
                </stream>
            </in_streams>
            <out_commod>sfr_fuel</out_commod>
            <out_buf_size>1e100</out_buf_size>
            <throughput>1e100</throughput>
        </Mixer>
    </config>
</facility>

  <facility>
    <name>sink</name>
    <config>
      <Sink>
        <in_commods>
          <val>tailings</val>
          <val>reprocess_waste</val>
          <val>sfr_reprocess_waste</val>
        </in_commods>
        <capacity>1E299</capacity>
      </Sink>
    </config>
  </facility>

  <facility>
    <name>uox_reprocessing</name>
    <config>
      <Separations>
         <feed_commods>   <val>cool_uox_waste</val> </feed_commods>
         <feed_commod_prefs> <val>1.0</val> </feed_commod_prefs>
         <feed_recipe>uox_waste_recipe</feed_recipe>
         <feedbuf_size>1E100</feedbuf_size>
         <throughput>1E100</throughput>
         <leftover_commod>reprocess_waste</leftover_commod>
         <leftoverbuf_size>1E100</leftoverbuf_size>
         <streams>
          <item>
            <commod>uox_Pu</commod>
            <info>
              <buf_size>1E100</buf_size>
              <efficiencies>
                <item>
                  <comp>Pu</comp> <eff>.998</eff>
                </item>
              </efficiencies>
            </info>
          </item>
          <item>
            <commod>uox_U</commod>
            <info>
              <buf_size>1E100</buf_size>
              <efficiencies>
                <item>
                  <comp>U</comp> <eff>.998</eff>
                </item>
              </efficiencies>
            </info>
          </item>
        </streams>
      </Separations>
    </config>
  </facility>

  <facility>
    <name>sfr_reprocessing</name>
    <config>
      <Separations>
         <feed_commods>   <val>cool_sfr_waste</val>  </feed_commods>
         <feed_commod_prefs> <val>2.0</val> </feed_commod_prefs>
         <feedbuf_size>1E100</feedbuf_size>
         <throughput>1E100</throughput>
         <leftover_commod>sfr_reprocess_waste</leftover_commod>
         <leftoverbuf_size>1E100</leftoverbuf_size>
         <streams>
          <item>
            <commod>sfr_Pu</commod>
            <info>
              <buf_size>1E100</buf_size>
              <efficiencies>
                <item>
                  <comp>Pu</comp> <eff>.998</eff>
                </item>
              </efficiencies>
            </info>
          </item>
          <item>
            <commod>sfr_U</commod>
            <info>
              <buf_size>1E100</buf_size>
              <efficiencies>
                <item>
                  <comp>U</comp> <eff>.998</eff>
                </item>
              </efficiencies>
            </info>
          </item>
        </streams>
      </Separations>
    </config>
  </facility>

  <facility>
<<<<<<< HEAD
    <config>
      <FuelFab>
        <fill_commods>
          <val>tailings</val>
        </fill_commods>
        <fill_recipe>depleted_u</fill_recipe>
        <fill_size>1E100</fill_size>
        <fiss_commod_prefs>
          <val>1</val>
          <val>2</val>
        </fiss_commod_prefs>
        <fiss_commods>
          <val>uox_Pu</val>
          <val>mox_Pu</val>
        </fiss_commods>
        <fiss_size>1E100</fiss_size>
        <outcommod>mox</outcommod>
        <spectrum>fission_spectrum_ave</spectrum>
        <throughput>1E100</throughput>
      </FuelFab>
    </config>
    <name>mox_fuel_fab</name>
  </facility>


  <facility>
=======
>>>>>>> 0986bd70
      <name>uox_pool</name>
      <!-- Spent Fuel Spends ~3 years (36 timesteps) -->
      <!-- in NPP pools prior to process (carre_overview_2009) -->
      <config>
          <Storage>
              <in_commods>
                  <val>uox_waste</val>
              </in_commods>
              <out_commods>
                  <val>cool_uox_waste</val>
              </out_commods>
              <residence_time>36</residence_time>
              <throughput>1E299</throughput>
              <max_inv_size>1E299</max_inv_size>
          </Storage>
      </config>
  </facility>

  <facility>
      <name>sfr_pool</name>
      <!-- Spent Fuel Spends ~3 years (36 timesteps) -->
      <!-- in NPP pools prior to process (carre_overview_2009) -->
      <config>
          <Storage>
              <in_commods>
                  <val>sfr_waste</val>
              </in_commods>
              <out_commods>
                  <val>cool_sfr_waste</val>
              </out_commods>
              <residence_time>36</residence_time>
              <throughput>1E299</throughput>
              <max_inv_size>1E299</max_inv_size>
          </Storage>
      </config>
  </facility>

  <facility>
    <!-- Westinghouse Fuel Mass 90200 kg-->
    <name>lwr</name>
    <lifetime>960</lifetime>
    <config>
      <Reactor>
        <fuel_inrecipes>  <val>uox_recipe</val>       </fuel_inrecipes>
        <fuel_outrecipes> <val>uox_waste_recipe</val>  </fuel_outrecipes>
        <fuel_incommods>  <val>uox</val>                   </fuel_incommods>
        <fuel_outcommods> <val>uox_waste</val>             </fuel_outcommods>
        <fuel_prefs>      <val>1.0</val>                   </fuel_prefs>
        <cycle_time>18</cycle_time>
        <refuel_time>1</refuel_time>
        <assem_size>30160</assem_size>
        <n_assem_core>3</n_assem_core>
        <n_assem_batch>1</n_assem_batch>
        <power_cap>1000</power_cap>
      </Reactor>
    </config>
  </facility>

  <facility>
      <name>fr</name>
      <lifetime>960</lifetime>
      <config>
        <Reactor>
          <fuel_inrecipes>  <val>sfr_fuel_recipe</val>       </fuel_inrecipes>
          <fuel_outrecipes> <val>sfr_waste_recipe</val>  </fuel_outrecipes>
          <fuel_incommods>  <val>sfr_fuel</val>                   </fuel_incommods>
          <fuel_outcommods> <val>sfr_waste</val>             </fuel_outcommods>
          <fuel_prefs>      <val>1.0</val>                   </fuel_prefs>
          <cycle_time>14</cycle_time>
          <refuel_time>1</refuel_time>
          <assem_size>5867</assem_size>
          <n_assem_core>3</n_assem_core>
          <n_assem_batch>1</n_assem_batch>
          <power_cap>400</power_cap>
        </Reactor>
      </config>
  </facility>

<!-- Region -->

  <region>
    <config>
      <NullRegion/>
    </config>
    <institution>
      <config>
        <NullInst/>
      </config>
      <initialfacilitylist>

        <!-- NAT U SOURCE, SINK, ENRICHMENT-->
        <entry>
          <number>1</number>
          <prototype>mine</prototype>
        </entry>
        <entry>
          <number>1</number>
          <prototype>sink</prototype>
        </entry>
        <entry>
          <number>1</number>
          <prototype>enrichment</prototype>
        </entry>

        <!-- MIXERS -->
        <entry>
          <number>1</number>
          <prototype>sfr_mixer</prototype>
        </entry>

        <!-- POOLS -->
        <entry>
          <number>1</number>
          <prototype>sfr_pool</prototype>
        </entry>
        <entry>
          <number>1</number>
          <prototype>uox_pool</prototype>
        </entry>

        <!-- REPROCESSING PLANTS -->
        <entry>
          <number>1</number>
          <prototype>uox_reprocessing</prototype>
        </entry>
        <entry>
          <number>1</number>
          <prototype>sfr_reprocessing</prototype>
        </entry>
        
      </initialfacilitylist>
      <name>sink_source_facilities</name>
    </institution>

    <institution>
      <name>lwr_inst</name>
      <config>
        <DeployInst>
          <build_times>
            <val>12</val>
            <val>24</val>
            <val>36</val>
            <val>48</val>
            <val>60</val>
            <val>72</val>
            <val>84</val>
            <val>96</val>
            <val>108</val>
            <val>120</val>
            <val>132</val>
            <val>144</val>
            <val>156</val>
            <val>168</val>
            <val>180</val>
            <val>192</val>
            <val>204</val>
            <val>216</val>
            <val>228</val>
            <val>240</val>
            <val>252</val>
            <val>264</val>
            <val>276</val>
            <val>288</val>
            <val>300</val>
            <val>312</val>
            <val>324</val>
            <val>336</val>
            <val>348</val>
            <val>360</val>
            <val>372</val>
            <val>384</val>
            <val>396</val>
            <val>408</val>
            <val>420</val>
            <val>432</val>
            <val>444</val>
            <val>456</val>
            <val>468</val>
            <val>480</val>
            <val>492</val>
            <val>504</val>
            <val>516</val>
            <val>528</val>
            <val>540</val>
            <val>552</val>
            <val>564</val>
            <val>576</val>
            <val>588</val>
            <val>600</val>
            <val>672</val>
            <val>684</val>
            <val>696</val>
            <val>708</val>
            <val>720</val>
            <val>732</val>
            <val>744</val>
            <val>756</val>
            <val>768</val>
            <val>780</val>
            <val>792</val>
            <val>804</val>
            <val>816</val>
            <val>828</val>
            <val>840</val>
            <val>852</val>
            <val>864</val>
            <val>876</val>
            <val>888</val>
            <val>900</val>
            <val>912</val>
            <val>924</val>
            <val>936</val>
            <val>948</val>
            <val>960</val>
            <val>972</val>
            <val>984</val>
            <val>996</val>
            <val>1008</val>
            <val>1020</val>
            <val>1032</val>
            <val>1044</val>
            <val>1056</val>
            <val>1068</val>
            <val>1080</val>
            <val>1092</val>
            <val>1104</val>
            <val>1116</val>
            <val>1128</val>
            <val>1140</val>
            <val>1152</val>
            <val>1164</val>
            <val>1176</val>
            <val>1188</val>
            <val>1200</val>
            <val>1212</val>
            <val>1224</val>
            <val>1236</val>
            <val>1248</val>
            <val>1260</val>
            <val>1272</val>
            <val>1284</val>
            <val>1296</val>
            <val>1308</val>
            <val>1320</val>

          </build_times>
          <n_build>
            <val>2</val>
            <val>2</val>
            <val>2</val>
            <val>2</val>
            <val>2</val>
            <val>2</val>
            <val>2</val>
            <val>2</val>
            <val>2</val>
            <val>2</val>
            <val>2</val>
            <val>2</val>
            <val>2</val>
            <val>2</val>
            <val>2</val>
            <val>2</val>
            <val>2</val>
            <val>2</val>
            <val>2</val>
            <val>2</val>
            <val>2</val>
            <val>2</val>
            <val>2</val>
            <val>2</val>
            <val>2</val>
            <val>2</val>
            <val>2</val>
            <val>2</val>
            <val>2</val>
            <val>2</val>
            <val>2</val>
            <val>2</val>
            <val>2</val>
            <val>2</val>
            <val>2</val>
            <val>2</val>
            <val>2</val>
            <val>2</val>
            <val>2</val>
            <val>2</val>
            <val>2</val>
            <val>2</val>
            <val>2</val>
            <val>2</val>
            <val>2</val>
            <val>2</val>
            <val>2</val>
            <val>2</val>
            <val>2</val>
            <val>2</val>
            <val>1</val>
            <val>1</val>
            <val>1</val>
            <val>1</val>
            <val>1</val>
            <val>1</val>
            <val>1</val>
            <val>1</val>
            <val>1</val>
            <val>1</val>
            <val>2</val>
            <val>1</val>
            <val>1</val>
            <val>1</val>
            <val>1</val>
            <val>4</val>
            <val>3</val>
            <val>5</val>
            <val>3</val>
            <val>4</val>
            <val>3</val>
            <val>4</val>
            <val>4</val>
            <val>4</val>
            <val>3</val>
            <val>5</val>
            <val>3</val>
            <val>4</val>
            <val>3</val>
            <val>5</val>
            <val>3</val>
            <val>4</val>
            <val>4</val>
            <val>4</val>
            <val>3</val>
            <val>5</val>
            <val>3</val>
            <val>4</val>
            <val>3</val>
            <val>4</val>
            <val>3</val>
            <val>4</val>
            <val>3</val>
            <val>5</val>
            <val>3</val>
            <val>4</val>
            <val>3</val>
            <val>5</val>
            <val>3</val>
            <val>4</val>
            <val>4</val>
            <val>4</val>
            <val>3</val>
            <val>5</val>
            <val>2</val>

          </n_build>
          <prototypes>
            <val>lwr</val>
            <val>lwr</val>
            <val>lwr</val>
            <val>lwr</val>
            <val>lwr</val>
            <val>lwr</val>
            <val>lwr</val>
            <val>lwr</val>
            <val>lwr</val>
            <val>lwr</val>
            <val>lwr</val>
            <val>lwr</val>
            <val>lwr</val>
            <val>lwr</val>
            <val>lwr</val>
            <val>lwr</val>
            <val>lwr</val>
            <val>lwr</val>
            <val>lwr</val>
            <val>lwr</val>
            <val>lwr</val>
            <val>lwr</val>
            <val>lwr</val>
            <val>lwr</val>
            <val>lwr</val>
            <val>lwr</val>
            <val>lwr</val>
            <val>lwr</val>
            <val>lwr</val>
            <val>lwr</val>
            <val>lwr</val>
            <val>lwr</val>
            <val>lwr</val>
            <val>lwr</val>
            <val>lwr</val>
            <val>lwr</val>
            <val>lwr</val>
            <val>lwr</val>
            <val>lwr</val>
            <val>lwr</val>
            <val>lwr</val>
            <val>lwr</val>
            <val>lwr</val>
            <val>lwr</val>
            <val>lwr</val>
            <val>lwr</val>
            <val>lwr</val>
            <val>lwr</val>
            <val>lwr</val>
            <val>lwr</val>
            <val>lwr</val>
            <val>lwr</val>
            <val>lwr</val>
            <val>lwr</val>
            <val>lwr</val>
            <val>lwr</val>
            <val>lwr</val>
            <val>lwr</val>
            <val>lwr</val>
            <val>lwr</val>
            <val>lwr</val>
            <val>lwr</val>
            <val>lwr</val>
            <val>lwr</val>
            <val>lwr</val>
            <val>lwr</val>
            <val>lwr</val>
            <val>lwr</val>
            <val>lwr</val>
            <val>lwr</val>
            <val>lwr</val>
            <val>lwr</val>
            <val>lwr</val>
            <val>lwr</val>
            <val>lwr</val>
            <val>lwr</val>
            <val>lwr</val>
            <val>lwr</val>
            <val>lwr</val>
            <val>lwr</val>
            <val>lwr</val>
            <val>lwr</val>
            <val>lwr</val>
            <val>lwr</val>
            <val>lwr</val>
            <val>lwr</val>
            <val>lwr</val>
            <val>lwr</val>
            <val>lwr</val>
            <val>lwr</val>
            <val>lwr</val>
            <val>lwr</val>
            <val>lwr</val>
            <val>lwr</val>
            <val>lwr</val>
            <val>lwr</val>
            <val>lwr</val>
            <val>lwr</val>
            <val>lwr</val>
            <val>lwr</val>
            <val>lwr</val>
            <val>lwr</val>
            <val>lwr</val>
            <val>lwr</val>
            <val>lwr</val>

          </prototypes>
        </DeployInst>
      </config>
    </institution>

    <institution>
      <name>fr_inst</name>
      <config>
        <DeployInst>
          <prototypes>
              <val>fr</val>
              <val>fr</val>
              <val>fr</val>
              <val>fr</val>
              <val>fr</val>
              <val>fr</val>
              <val>fr</val>
              <val>fr</val>
              <val>fr</val>
              <val>fr</val>
              <val>fr</val>
              <val>fr</val>
              <val>fr</val>
              <val>fr</val>
              <val>fr</val>
              <val>fr</val>
              <val>fr</val>
              <val>fr</val>
              <val>fr</val>
              <val>fr</val>
              <val>fr</val>
              <val>fr</val>
              <val>fr</val>
              <val>fr</val>
              <val>fr</val>
              <val>fr</val>
              <val>fr</val>
              <val>fr</val>
              <val>fr</val>
              <val>fr</val>
              <val>fr</val>
              <val>fr</val>
              <val>fr</val>
              <val>fr</val>
              <val>fr</val>
              <val>fr</val>
              <val>fr</val>
              <val>fr</val>
              <val>fr</val>
              <val>fr</val>
              <val>fr</val>
              <val>fr</val>
              <val>fr</val>
              <val>fr</val>
              <val>fr</val>
              <val>fr</val>
              <val>fr</val>
              <val>fr</val>
              <val>fr</val>
              <val>fr</val>
              <val>fr</val>
              <val>fr</val>
              <val>fr</val>
              <val>fr</val>
              <val>fr</val>
              <val>fr</val>
              <val>fr</val>
              <val>fr</val>
              <val>fr</val>
              <val>fr</val>
              <val>fr</val>
              <val>fr</val>
              <val>fr</val>
              <val>fr</val>
              <val>fr</val>
              <val>fr</val>
              <val>fr</val>
              <val>fr</val>
              <val>fr</val>
              <val>fr</val>
              <val>fr</val>
              <val>fr</val>
              <val>fr</val>
              <val>fr</val>
              <val>fr</val>
              <val>fr</val>
              <val>fr</val>
              <val>fr</val>
              <val>fr</val>
              <val>fr</val>
              <val>fr</val>
              <val>fr</val>
              <val>fr</val>
              <val>fr</val>
              <val>fr</val>
              <val>fr</val>
              <val>fr</val>
              <val>fr</val>
              <val>fr</val>
              <val>fr</val>
              <val>fr</val>
              <val>fr</val>
              <val>fr</val>
              <val>fr</val>
              <val>fr</val>
              <val>fr</val>
              <val>fr</val>
              <val>fr</val>
            </prototypes>
            <n_build>
              <val>15</val>
              <val>16</val>
              <val>13</val>
              <val>17</val>
              <val>17</val>
              <val>17</val>
              <val>15</val>
              <val>18</val>
              <val>15</val>
              <val>17</val>
              <val>15</val>
              <val>20</val>
              <val>15</val>
              <val>17</val>
              <val>18</val>
              <val>18</val>
              <val>15</val>
              <val>21</val>
              <val>16</val>
              <val>18</val>
              <val>16</val>
              <val>20</val>
              <val>16</val>
              <val>20</val>
              <val>17</val>
              <val>22</val>
              <val>16</val>
              <val>18</val>
              <val>18</val>
              <val>22</val>
              <val>16</val>
              <val>20</val>
              <val>21</val>
              <val>20</val>
              <val>18</val>
              <val>22</val>
              <val>18</val>
              <val>13</val>
              <val>13</val>
              <val>15</val>
              <val>13</val>
              <val>15</val>
              <val>13</val>
              <val>15</val>
              <val>13</val>
              <val>16</val>
              <val>15</val>
              <val>16</val>
              <val>13</val>
              <val>16</val>
              <val>16</val>
              <val>16</val>
              <val>16</val>
              <val>16</val>
              <val>17</val>
              <val>17</val>
              <val>17</val>
              <val>17</val>
              <val>16</val>
              <val>18</val>
              <val>17</val>
              <val>18</val>
              <val>21</val>
              <val>20</val>
              <val>21</val>
              <val>20</val>
              <val>21</val>
              <val>22</val>
              <val>21</val>
              <val>22</val>
              <val>22</val>
              <val>22</val>
              <val>25</val>
              <val>21</val>
              <val>22</val>
              <val>22</val>
              <val>22</val>
              <val>30</val>
              <val>28</val>
              <val>32</val>
              <val>30</val>
              <val>31</val>
              <val>28</val>
              <val>32</val>
              <val>32</val>
              <val>32</val>
              <val>30</val>
              <val>35</val>
              <val>31</val>
              <val>32</val>
              <val>31</val>
              <val>37</val>
              <val>31</val>
              <val>34</val>
              <val>35</val>
              <val>35</val>
              <val>32</val>
              <val>39</val>
            </n_build>
            <build_times>
              <val>1848</val>
              <val>1860</val>
              <val>1872</val>
              <val>1884</val>
              <val>1896</val>
              <val>1908</val>
              <val>1920</val>
              <val>1932</val>
              <val>1944</val>
              <val>1956</val>
              <val>1968</val>
              <val>1980</val>
              <val>1992</val>
              <val>2004</val>
              <val>2016</val>
              <val>2028</val>
              <val>2040</val>
              <val>2052</val>
              <val>2064</val>
              <val>2076</val>
              <val>2088</val>
              <val>2100</val>
              <val>2112</val>
              <val>2124</val>
              <val>2136</val>
              <val>2148</val>
              <val>2160</val>
              <val>2172</val>
              <val>2184</val>
              <val>2196</val>
              <val>2208</val>
              <val>2220</val>
              <val>2232</val>
              <val>2244</val>
              <val>2256</val>
              <val>2268</val>
              <val>2280</val>
              <val>2292</val>
              <val>2304</val>
              <val>2316</val>
              <val>2328</val>
              <val>2340</val>
              <val>2352</val>
              <val>2364</val>
              <val>2376</val>
              <val>2388</val>
              <val>2400</val>
              <val>2412</val>
              <val>2424</val>
              <val>2436</val>
              <val>2448</val>
              <val>2460</val>
              <val>2472</val>
              <val>2484</val>
              <val>2496</val>
              <val>2508</val>
              <val>2520</val>
              <val>2532</val>
              <val>2544</val>
              <val>2556</val>
              <val>2568</val>
              <val>2580</val>
              <val>2592</val>
              <val>2604</val>
              <val>2616</val>
              <val>2628</val>
              <val>2640</val>
              <val>2652</val>
              <val>2664</val>
              <val>2676</val>
              <val>2688</val>
              <val>2700</val>
              <val>2712</val>
              <val>2724</val>
              <val>2736</val>
              <val>2748</val>
              <val>2760</val>
              <val>2772</val>
              <val>2784</val>
              <val>2796</val>
              <val>2808</val>
              <val>2820</val>
              <val>2832</val>
              <val>2844</val>
              <val>2856</val>
              <val>2868</val>
              <val>2880</val>
              <val>2892</val>
              <val>2904</val>
              <val>2916</val>
              <val>2928</val>
              <val>2940</val>
              <val>2952</val>
              <val>2964</val>
              <val>2976</val>
              <val>2988</val>
              <val>3000</val>
              <val>3012</val>
            </build_times>
          </DeployInst>
        </config>
    </institution>

    <institution>
      <name>lwr_new_inst</name>
      <config>
        <DeployInst>
          <build_times>
            <val>1116</val>
            <val>1140</val>
            <val>1188</val>
            <val>1212</val>
            <val>1260</val>
            <val>1284</val>
            <val>1308</val>
            <val>1360</val>
            <val>1388</val>
            <val>1416</val>
            <val>1428</val>
            <val>1440</val>
            <val>1452</val>
            <val>1464</val>
            <val>1476</val>
            <val>1488</val>
            <val>1500</val>
            <val>1512</val>
            <val>1524</val>
            <val>1536</val>
            <val>1548</val>
            <val>1560</val>
            <val>1572</val>
            <val>1584</val>
            <val>1596</val>
            <val>1608</val>
            <val>1620</val>
            <val>1632</val>
            <val>1644</val>
            <val>1656</val>
            <val>1668</val>
            <val>1680</val>
            <val>1692</val>
            <val>1704</val>
            <val>1716</val>
            <val>1728</val>
            <val>1740</val>
            <val>1752</val>
            <val>1764</val>
            <val>1776</val>
            <val>1780</val>
            <val>1800</val>
            <val>1809</val>
            <val>1818</val>
            <val>1827</val>
          </build_times>
          <n_build>
            <val>1</val>
            <val>1</val>
            <val>1</val>
            <val>1</val>
            <val>1</val>
              <val>1</val>
              <val>2</val>
              <val>2</val>
              <val>2</val>
              <val>3</val>
              <val>2</val>
              <val>2</val>
              <val>2</val>
              <val>2</val>
              <val>2</val>
              <val>2</val>
              <val>2</val>
              <val>2</val>
              <val>3</val>
              <val>3</val>
              <val>2</val>
              <val>2</val>
              <val>3</val>
              <val>3</val>
              <val>3</val>
              <val>3</val>
              <val>3</val>
              <val>3</val>
              <val>3</val>
              <val>3</val>
              <val>4</val>
              <val>4</val>
              <val>4</val>
              <val>4</val>
              <val>3</val>
              <val>3</val>
              <val>3</val>
              <val>4</val>
              <val>5</val>
              <val>5</val>
              <val>6</val>
              <val>4</val>
              <val>4</val>
              <val>4</val>
              <val>4</val>
          </n_build>
          <prototypes>
            <val>lwr</val>
            <val>lwr</val>
            <val>lwr</val>
            <val>lwr</val>
            <val>lwr</val>
            <val>lwr</val>
            <val>lwr</val>
            <val>lwr</val>
            <val>lwr</val>
            <val>lwr</val>
            <val>lwr</val>
            <val>lwr</val>
            <val>lwr</val>
            <val>lwr</val>
            <val>lwr</val>
            <val>lwr</val>
            <val>lwr</val>
            <val>lwr</val>
            <val>lwr</val>
            <val>lwr</val>
            <val>lwr</val>
            <val>lwr</val>
            <val>lwr</val>
            <val>lwr</val>
            <val>lwr</val>
            <val>lwr</val>
            <val>lwr</val>
            <val>lwr</val>
            <val>lwr</val>
            <val>lwr</val>
            <val>lwr</val>
            <val>lwr</val>
            <val>lwr</val>
            <val>lwr</val>
            <val>lwr</val>
            <val>lwr</val>
            <val>lwr</val>
            <val>lwr</val>
            <val>lwr</val>
            <val>lwr</val>
            <val>lwr</val>
            <val>lwr</val>
            <val>lwr</val>
            <val>lwr</val>
            <val>lwr</val>
          </prototypes>
        </DeployInst>
      </config>
    </institution>

    <name>USA</name>
  </region>

<!-- Recipes -->


  <recipe>
    <name>natl_u_recipe</name>
    <basis>mass</basis>
    <nuclide> <id>U235</id> <comp>0.711</comp> </nuclide>
    <nuclide> <id>U238</id> <comp>99.289</comp> </nuclide>
  </recipe>

  <recipe>
    <name>uox_recipe</name>
    <basis>mass</basis>
     <nuclide> <id>U234</id>  <comp>0.0002558883</comp> </nuclide> 
     <nuclide> <id>U235</id>  <comp>0.0319885317</comp> </nuclide> 
     <nuclide> <id>U238</id>  <comp>0.96775558</comp> </nuclide> 
  </recipe> 

  <recipe>
    <name>depleted_u</name>
    <basis>mass</basis>
    <nuclide> <id>U235</id><comp>0.003</comp></nuclide>
    <nuclide><id>U238</id><comp>0.997</comp></nuclide>
  </recipe>


   <recipe>
    <name>uox_waste_recipe</name>
    <basis>mass</basis>
    <nuclide> <id>He4</id>  <comp>9.47457840128509E-07</comp> </nuclide> 
     <nuclide> <id>Ra226</id>  <comp>9.78856442957042E-14</comp> </nuclide> 
     <nuclide> <id>Ra228</id>  <comp>2.75087759176098E-20</comp> </nuclide> 
     <nuclide> <id>Pb206</id>  <comp>5.57475193532078E-18</comp> </nuclide> 
     <nuclide> <id>Pb207</id>  <comp>1.68592497990149E-15</comp> </nuclide> 
     <nuclide> <id>Pb208</id>  <comp>3.6888358546006E-12</comp> </nuclide> 
     <nuclide> <id>Pb210</id>  <comp>3.02386544437848E-19</comp> </nuclide> 
     <nuclide> <id>Th228</id>  <comp>8.47562285269577E-12</comp> </nuclide> 
     <nuclide> <id>Th229</id>  <comp>2.72787861516683E-12</comp> </nuclide> 
     <nuclide> <id>Th230</id>  <comp>2.6258831537493E-09</comp> </nuclide> 
     <nuclide> <id>Th232</id>  <comp>4.17481422959E-10</comp> </nuclide> 
     <nuclide> <id>Bi209</id>  <comp>6.60770597104927E-16</comp> </nuclide> 
     <nuclide> <id>Ac227</id>  <comp>3.0968621961773E-14</comp> </nuclide> 
     <nuclide> <id>Pa231</id>  <comp>9.24658854635179E-10</comp> </nuclide> 
     <nuclide> <id>U232</id>  <comp>0.000000001</comp> </nuclide> 
     <nuclide> <id>U233</id>  <comp>2.21390148606282E-09</comp> </nuclide> 
     <nuclide> <id>U234</id>  <comp>0.0001718924</comp> </nuclide> 
     <nuclide> <id>U235</id>  <comp>0.0076486597</comp> </nuclide> 
     <nuclide> <id>U236</id>  <comp>0.0057057461</comp> </nuclide> 
     <nuclide> <id>U238</id>  <comp>0.9208590237</comp> </nuclide> 
     <nuclide> <id>Np237</id>  <comp>0.0006091729</comp> </nuclide> 
     <nuclide> <id>Pu238</id>  <comp>0.000291487</comp> </nuclide> 
     <nuclide> <id>Pu239</id>  <comp>0.0060657301</comp> </nuclide> 
     <nuclide> <id>Pu240</id>  <comp>0.0029058707</comp> </nuclide> 
     <nuclide> <id>Pu241</id>  <comp>0.0017579218</comp> </nuclide> 
     <nuclide> <id>Pu242</id>  <comp>0.0008638616</comp> </nuclide> 
     <nuclide> <id>Pu244</id>  <comp>2.86487251922763E-08</comp> </nuclide> 
     <nuclide> <id>Am241</id>  <comp>6.44271331287386E-05</comp> </nuclide> 
     <nuclide> <id>Am242m</id>  <comp>8.53362027193319E-07</comp> </nuclide> 
     <nuclide> <id>Am243</id>  <comp>0.0001983912</comp> </nuclide> 
     <nuclide> <id>Cm242</id>  <comp>2.58988475560194E-05</comp> </nuclide> 
     <nuclide> <id>Cm243</id>  <comp>0.000000771</comp> </nuclide> 
     <nuclide> <id>Cm244</id>  <comp>8.5616190260478E-05</comp> </nuclide> 
     <nuclide> <id>Cm245</id>  <comp>5.72174539442251E-06</comp> </nuclide> 
     <nuclide> <id>Cm246</id>  <comp>7.29567535786554E-07</comp> </nuclide> 
     <nuclide> <id>Cm247</id>  <comp>0.00000001</comp> </nuclide> 
     <nuclide> <id>Cm248</id>  <comp>7.69165773748653E-10</comp> </nuclide> 
     <nuclide> <id>Cm250</id>  <comp>4.2808095130239E-18</comp> </nuclide> 
     <nuclide> <id>Cf249</id>  <comp>1.64992658175413E-12</comp> </nuclide> 
     <nuclide> <id>Cf250</id>  <comp>2.04190913935875E-12</comp> </nuclide> 
     <nuclide> <id>Cf251</id>  <comp>9.86556100338561E-13</comp> </nuclide> 
     <nuclide> <id>Cf252</id>  <comp>6.57970721693466E-13</comp> </nuclide> 
     <nuclide> <id>H3</id>  <comp>8.58461800264195E-08</comp> </nuclide> 
     <nuclide> <id>C14</id>  <comp>4.05781943561107E-11</comp> </nuclide> 
     <nuclide> <id>Kr81</id>  <comp>4.21681236076192E-11</comp> </nuclide> 
     <nuclide> <id>Kr85</id>  <comp>3.44484671160181E-05</comp> </nuclide> 
     <nuclide> <id>Sr90</id>  <comp>0.0007880649</comp> </nuclide> 
     <nuclide> <id>Tc99</id>  <comp>0.0011409492</comp> </nuclide> 
     <nuclide> <id>I129</id>  <comp>0.0002731878</comp> </nuclide> 
     <nuclide> <id>Cs134</id>  <comp>0.0002300898</comp> </nuclide> 
     <nuclide> <id>Cs135</id>  <comp>0.0006596706</comp> </nuclide> 
     <nuclide> <id>Cs137</id>  <comp>0.0018169192</comp> </nuclide> 
     <nuclide> <id>H1</id>  <comp>0.0477938151</comp> </nuclide> 

  </recipe> 

    <recipe>
    <name>sfr_fuel_recipe</name>
    <basis>mass</basis>
         <nuclide> <id>U234</id>  <comp>9.7224110389438E-05</comp> </nuclide> 
     <nuclide> <id>U235</id>  <comp>0.0039469814</comp> </nuclide> 
     <nuclide> <id>U236</id>  <comp>0.0021573569</comp> </nuclide> 
     <nuclide> <id>U238</id>  <comp>0.8665733427</comp> </nuclide> 
     <nuclide> <id>Np237</id>  <comp>0.0060565044</comp> </nuclide> 
     <nuclide> <id>Pu238</id>  <comp>0.0030040068</comp> </nuclide> 
     <nuclide> <id>Pu239</id>  <comp>0.0606135352</comp> </nuclide> 
     <nuclide> <id>Pu240</id>  <comp>0.0286774758</comp> </nuclide> 
     <nuclide> <id>Pu241</id>  <comp>0.0134998465</comp> </nuclide> 
     <nuclide> <id>Pu242</id>  <comp>0.0084034605</comp> </nuclide> 
     <nuclide> <id>Am241</id>  <comp>0.0042991968</comp> </nuclide> 
     <nuclide> <id>Am242m</id>  <comp>7.73428708584307E-06</comp> </nuclide> 
     <nuclide> <id>Am243</id>  <comp>0.0019207217</comp> </nuclide> 
     <nuclide> <id>Cm243</id>  <comp>6.47352555460846E-06</comp> </nuclide> 
     <nuclide> <id>Cm244</id>  <comp>0.0006812961</comp> </nuclide> 
     <nuclide> <id>Cm245</id>  <comp>5.48431266087054E-05</comp> </nuclide> 
     <nuclide> <id>H1</id>  <comp>0</comp> </nuclide> 
  </recipe> 

  <recipe>
    <name>sfr_waste_recipe</name>
    <basis>mass</basis>
    <nuclide> <id>He4</id>  <comp>1.16802301232034E-05</comp> </nuclide> 
     <nuclide> <id>Ra226</id>  <comp>4.087E-14</comp> </nuclide> 
     <nuclide> <id>Ra228</id>  <comp>3.3631E-21</comp> </nuclide> 
     <nuclide> <id>Pb206</id>  <comp>1.03535E-18</comp> </nuclide> 
     <nuclide> <id>Pb207</id>  <comp>1.66609222439738E-16</comp> </nuclide> 
     <nuclide> <id>Pb208</id>  <comp>6.47413314022303E-11</comp> </nuclide> 
     <nuclide> <id>Pb210</id>  <comp>2.553670127E-17</comp> </nuclide> 
     <nuclide> <id>Th228</id>  <comp>1.10018E-10</comp> </nuclide> 
     <nuclide> <id>Th229</id>  <comp>4.4703E-12</comp> </nuclide> 
     <nuclide> <id>Th230</id>  <comp>0.000000002</comp> </nuclide> 
     <nuclide> <id>Th232</id>  <comp>3.5132819E-11</comp> </nuclide> 
     <nuclide> <id>Bi209</id>  <comp>3.11567502093043E-14</comp> </nuclide> 
     <nuclide> <id>Ac227</id>  <comp>4.332E-15</comp> </nuclide> 
     <nuclide> <id>Pa231</id>  <comp>1.3482717E-10</comp> </nuclide> 
     <nuclide> <id>U232</id>  <comp>2.23196457966102E-08</comp> </nuclide> 
     <nuclide> <id>U233</id>  <comp>6.40710808103E-09</comp> </nuclide> 
     <nuclide> <id>U234</id>  <comp>0.00018946</comp> </nuclide> 
     <nuclide> <id>U235</id>  <comp>0.00019783</comp> </nuclide> 
     <nuclide> <id>U236</id>  <comp>0.00030615</comp> </nuclide> 
     <nuclide> <id>U238</id>  <comp>0.7818</comp> </nuclide> 
     <nuclide> <id>Np237</id>  <comp>0.0008513799</comp> </nuclide> 
     <nuclide> <id>Pu238</id>  <comp>0.0014857521</comp> </nuclide> 
     <nuclide> <id>Pu239</id>  <comp>0.0900362699</comp> </nuclide> 
     <nuclide> <id>Pu240</id>  <comp>0.0372000021</comp> </nuclide> 
     <nuclide> <id>Pu241</id>  <comp>0.0046492</comp> </nuclide> 
     <nuclide> <id>Pu242</id>  <comp>0.0030911766</comp> </nuclide> 
     <nuclide> <id>Pu244</id>  <comp>1.3563E-08</comp> </nuclide> 
     <nuclide> <id>Am241</id>  <comp>0.0017947</comp> </nuclide> 
     <nuclide> <id>Am242m</id>  <comp>0.000116096</comp> </nuclide> 
     <nuclide> <id>Am243</id>  <comp>0.0008391316</comp> </nuclide> 
     <nuclide> <id>Cm242</id>  <comp>8.819610463E-05</comp> </nuclide> 
     <nuclide> <id>Cm243</id>  <comp>6.1176E-06</comp> </nuclide> 
     <nuclide> <id>Cm244</id>  <comp>0.0005056051</comp> </nuclide> 
     <nuclide> <id>Cm245</id>  <comp>0.00012435</comp> </nuclide> 
     <nuclide> <id>Cm246</id>  <comp>0.00006587</comp> </nuclide> 
     <nuclide> <id>Cm247</id>  <comp>0.00000261</comp> </nuclide> 
     <nuclide> <id>Cm248</id>  <comp>1.8586E-07</comp> </nuclide> 
     <nuclide> <id>Cm250</id>  <comp>3.8398E-14</comp> </nuclide> 
     <nuclide> <id>Cf249</id>  <comp>6.65601184999E-09</comp> </nuclide> 
     <nuclide> <id>Cf250</id>  <comp>3.256333438174E-10</comp> </nuclide> 
     <nuclide> <id>Cf251</id>  <comp>9.379E-12</comp> </nuclide> 
     <nuclide> <id>Cf252</id>  <comp>2.0887E-13</comp> </nuclide> 
     <nuclide> <id>H3</id>  <comp>1.9315E-07</comp> </nuclide> 
     <nuclide> <id>Kr81</id>  <comp>8.734E-12</comp> </nuclide> 
     <nuclide> <id>Kr85</id>  <comp>0.000032471</comp> </nuclide> 
     <nuclide> <id>Sr90</id>  <comp>0.0005990221</comp> </nuclide> 
     <nuclide> <id>Tc99</id>  <comp>0.0018153</comp> </nuclide> 
     <nuclide> <id>I129</id>  <comp>0.00057137</comp> </nuclide> 
     <nuclide> <id>Cs134</id>  <comp>0.00006369</comp> </nuclide> 
     <nuclide> <id>Cs135</id>  <comp>0.0031084</comp> </nuclide> 
     <nuclide> <id>Cs137</id>  <comp>0.0027637004</comp> </nuclide> 
     <nuclide> <id>H1</id>  <comp>0.06768403861706125</comp> </nuclide> 

  </recipe> 

</simulation><|MERGE_RESOLUTION|>--- conflicted
+++ resolved
@@ -292,35 +292,6 @@
   </facility>
 
   <facility>
-<<<<<<< HEAD
-    <config>
-      <FuelFab>
-        <fill_commods>
-          <val>tailings</val>
-        </fill_commods>
-        <fill_recipe>depleted_u</fill_recipe>
-        <fill_size>1E100</fill_size>
-        <fiss_commod_prefs>
-          <val>1</val>
-          <val>2</val>
-        </fiss_commod_prefs>
-        <fiss_commods>
-          <val>uox_Pu</val>
-          <val>mox_Pu</val>
-        </fiss_commods>
-        <fiss_size>1E100</fiss_size>
-        <outcommod>mox</outcommod>
-        <spectrum>fission_spectrum_ave</spectrum>
-        <throughput>1E100</throughput>
-      </FuelFab>
-    </config>
-    <name>mox_fuel_fab</name>
-  </facility>
-
-
-  <facility>
-=======
->>>>>>> 0986bd70
       <name>uox_pool</name>
       <!-- Spent Fuel Spends ~3 years (36 timesteps) -->
       <!-- in NPP pools prior to process (carre_overview_2009) -->
